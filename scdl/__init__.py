# -*- encoding: utf-8 -*-

"""Python Soundcloud Music Downloader."""

<<<<<<< HEAD
__version__ = "v2.6.2"
=======
import os

__version__ = 'v1.6.12'
CLIENT_ID = 'a3e059563d7fd3372b49b37f00a00bcf'
ALT_CLIENT_ID = '2t9loNQH90kzJcsFCODdigxfp325aq4z'
ALT2_CLIENT_ID = 'NONE'

default_config = """[scdl]
auth_token =
path = .
download_archive =

[arguments]
args =
"""

if 'XDG_CONFIG_HOME' in os.environ:
    config_dir = os.path.join(os.environ['XDG_CONFIG_HOME'], 'scdl')
else:
    config_dir = os.path.join(os.path.expanduser('~'), '.config', 'scdl')

config_file = os.path.join(config_dir, 'scdl.cfg')

if not os.path.exists(config_file):
    if not os.path.exists(config_dir):
        os.makedirs(config_dir)

    with open(config_file, 'w') as f:
        f.write(default_config)
>>>>>>> 528cd086
<|MERGE_RESOLUTION|>--- conflicted
+++ resolved
@@ -1,37 +1,3 @@
 # -*- encoding: utf-8 -*-
-
 """Python Soundcloud Music Downloader."""
-
-<<<<<<< HEAD
-__version__ = "v2.6.2"
-=======
-import os
-
-__version__ = 'v1.6.12'
-CLIENT_ID = 'a3e059563d7fd3372b49b37f00a00bcf'
-ALT_CLIENT_ID = '2t9loNQH90kzJcsFCODdigxfp325aq4z'
-ALT2_CLIENT_ID = 'NONE'
-
-default_config = """[scdl]
-auth_token =
-path = .
-download_archive =
-
-[arguments]
-args =
-"""
-
-if 'XDG_CONFIG_HOME' in os.environ:
-    config_dir = os.path.join(os.environ['XDG_CONFIG_HOME'], 'scdl')
-else:
-    config_dir = os.path.join(os.path.expanduser('~'), '.config', 'scdl')
-
-config_file = os.path.join(config_dir, 'scdl.cfg')
-
-if not os.path.exists(config_file):
-    if not os.path.exists(config_dir):
-        os.makedirs(config_dir)
-
-    with open(config_file, 'w') as f:
-        f.write(default_config)
->>>>>>> 528cd086
+__version__ = "v2.6.2"