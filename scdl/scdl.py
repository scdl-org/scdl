--- conflicted
+++ resolved
@@ -6,17 +6,11 @@
     [--addtofile][--addtimestamp][--onlymp3][--hide-progress][--min-size <size>]
     [--max-size <size>][--remove][--no-album-tag][--no-playlist-folder]
     [--download-archive <file>][--sync <file>][--extract-artist][--flac][--original-art]
-<<<<<<< HEAD
-    [--original-name][--no-original][--only-original][--name-format <format>]
-    [--strict-playlist][--playlist-name-format <format>][--client-id <id>]
-    [--auth-token <token>][--overwrite][--no-playlist][--add-description]
-    
-=======
     [--original-name][--original-metadata][--no-original][--only-original]
     [--name-format <format>][--strict-playlist][--playlist-name-format <format>]
     [--client-id <id>][--auth-token <token>][--overwrite][--no-playlist][--opus]
-
->>>>>>> 413040ec
+    [--add-description]
+
     scdl -h | --help
     scdl --version
 
@@ -1077,14 +1071,10 @@
         if kwargs.get("remove"):
             files_to_keep.append(filename)
 
-<<<<<<< HEAD
         record_download_archive(track, **kwargs)
         create_description_file(track, filename, kwargs)
-=======
-        record_download_archive(track, kwargs)
 
         to_stdout = is_downloading_to_stdout(kwargs)
->>>>>>> 413040ec
 
         # Skip if file ID or filename already exists
         if is_already_downloaded and not kwargs.get("force_metadata"):
@@ -1124,30 +1114,24 @@
     return "wav" in ext or "aif" in ext
 
 
-<<<<<<< HEAD
-def create_description_file(track: BasicTrack, filename: str, kwargs):
+def create_description_file(track: BasicTrack, filename: str, kwargs: SCDLArgs):
     """
     Creates txt file containing the description
     """
     if kwargs.get("add_description") and len(track.description) > 3:
         try:
             filenameObj = pathlib.Path(filename)
-            descriptionFilename = filenameObj.with_suffix('.txt')
+            descriptionFilename = filenameObj.with_suffix(".txt")
             with open(descriptionFilename, "a", encoding="utf-8") as file:
                 file.write(track.description)
-            logger.info('Created description txt file')
-        except IOError as ioe:
+            logger.info("Created description txt file")
+        except OSError as ioe:
             logger.error("Error trying to write description txt file...")
             logger.error(ioe)
-    
+
     return True
 
 
-def already_downloaded(track: BasicTrack, title: str, filename: str, **kwargs):
-    """
-    Returns True if the file has already been downloaded
-    """
-=======
 def already_downloaded(
     track: Union[BasicTrack, Track],
     title: str,
@@ -1155,7 +1139,6 @@
     kwargs: SCDLArgs,
 ) -> bool:
     """Returns True if the file has already been downloaded"""
->>>>>>> 413040ec
     already_downloaded = False
 
     if os.path.isfile(filename):
