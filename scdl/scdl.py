#!/usr/bin/env python3
# -*- encoding: utf-8 -*-

"""scdl allow you to download music from soundcloud

Usage:
    scdl -l <track_url> [-a | -f | -t | -p][-c][-o <offset>]\
[--hidewarnings][--debug | --error][--path <path>][--addtofile][--onlymp3]
[--hide-progress]
    scdl me (-s | -a | -f | -t | -p)[-c][-o <offset>]\
[--hidewarnings][--debug | --error][--path <path>][--addtofile][--onlymp3]
[--hide-progress]
    scdl -h | --help
    scdl --version


Options:
    -h --help          Show this screen
    --version          Show version
    me                 Use the user profile from the auth_token
    -l [url]           URL can be track/playlist/user
    -s                 Download the stream of a user (token needed)
    -a                 Download all tracks of a user (including repost)
    -t                 Download all uploads of a user
    -f                 Download all favorites of a user
    -p                 Download all playlists of a user
    -c                 Continue if a music already exist
    -o [offset]        Begin with a custom offset
    --path [path]      Use a custom path for this time
    --hidewarnings     Hide Warnings. (use with precaution)
    --addtofile        Add the artist name to the filename if it isn't in the filename already
    --onlymp3          Download only the mp3 file even if the track is Downloadable
    --error            Only print debug information (Error/Warning)
    --debug            Print every information and
    --hide-progress    Hide the wget progress bar
"""

import logging
import os
import signal
import sys
import time
import warnings
import math
import shutil
import requests
import re
import tempfile

import configparser
import mutagen
from docopt import docopt
from clint.textui import progress

from scdl import __version__
from scdl import client, utils

logging.basicConfig(level=logging.INFO, format='%(message)s')
logging.getLogger('requests').setLevel(logging.WARNING)
logger = logging.getLogger(__name__)
logger.setLevel(logging.INFO)
logger.addFilter(utils.ColorizeFilter())
logger.newline = print

arguments = None
token = ''
path = ''
offset = 0
scdl_client_id = '95a4c0ef214f2a4a0852142807b54b35'
alternative_client_id = 'a3e059563d7fd3372b49b37f00a00bcf'

url = {
    'favorites': ('https://api.soundcloud.com/users/{0}/favorites?'
                  'limit=200&offset={1}'),
    'tracks': ('https://api.soundcloud.com/users/{0}/tracks?'
               'limit=200&offset={1}'),
    'all': ('https://api-v2.soundcloud.com/profile/soundcloud:users:{0}?'
            'limit=200&offset={1}'),
    'playlists': ('https://api.soundcloud.com/users/{0}/playlists?'
                  'limit=200&offset={1}'),
    'resolve': ('https://api.soundcloud.com/resolve?url={0}'),
    'user': ('https://api.soundcloud.com/users/{0}'),
    'me': ('https://api.soundcloud.com/me?oauth_token={0}')
}

client = client.Client()


def main():
    """
    Main function, call parse_url
    """
    signal.signal(signal.SIGINT, signal_handler)
    global offset
    global arguments

    # import conf file
    get_config()

    # Parse argument
    arguments = docopt(__doc__, version=__version__)

    if arguments['--debug']:
        logger.level = logging.DEBUG
    elif arguments['--error']:
        logger.level = logging.ERROR

    logger.info('Soundcloud Downloader')
    logger.debug(arguments)

    if arguments['-o'] is not None:
        try:
            offset = int(arguments['-o']) - 1
        except:
            logger.error('Offset should be an integer...')
            sys.exit()
        logger.debug('offset: %d', offset)

    if arguments['--hidewarnings']:
        warnings.filterwarnings('ignore')

    if arguments['--path'] is not None:
        if os.path.exists(arguments['--path']):
            os.chdir(arguments['--path'])
        else:
            logger.error('Invalid path in arguments...')
            sys.exit()
    logger.debug('Downloading to '+os.getcwd()+'...')

    logger.newline()
    if arguments['-l']:
        parse_url(arguments['-l'])
    elif arguments['me']:
        if arguments['-f']:
            download(who_am_i(), 'favorites', 'likes')
        elif arguments['-t']:
            download(who_am_i(), 'tracks', 'uploaded tracks')
        elif arguments['-a']:
            download(who_am_i(), 'all', 'tracks and reposts')
        elif arguments['-p']:
            download(who_am_i(), 'playlists', 'playlists')


def get_config():
    """
    read the path where to store music
    """
    global token
    config = configparser.ConfigParser()
    config.read(os.path.join(os.path.expanduser('~'), '.config/scdl/scdl.cfg'))
    try:
        token = config['scdl']['auth_token']
        path = config['scdl']['path']
    except:
        logger.error('Are you sure scdl.cfg is in $HOME/.config/scdl/ ?')
        sys.exit()
    if os.path.exists(path):
        os.chdir(path)
    else:
        logger.error('Invalid path in scdl.cfg...')
        sys.exit()


def get_item(track_url, client_id=scdl_client_id):
    """
    Fetches metadata for an track or playlist
    """
    try:
        item_url = url['resolve'].format(track_url)
        item_url = '{0}&client_id={1}'.format(item_url, client_id)
        logger.debug(item_url)

        r = requests.get(item_url)
        if r.status_code == 403:
            return get_item(track_url, alternative_client_id)

        item = r.json()
        no_tracks = item['kind'] == 'playlist' and not item['tracks']
        if no_tracks and client_id != alternative_client_id:
            return get_item(track_url, alternative_client_id)
    except Exception:
        if client_id == alternative_client_id:
            logger.error('Get item failed...')
            return
        logger.error('Error resolving url, retrying...')
        time.sleep(5)
        try:
            return get_item(track_url, alternative_client_id)
        except Exception as e:
            logger.error('Could not resolve url {0}'.format(track_url))
            logger.exception(e)
            sys.exit(0)
    return item


def parse_url(track_url):
    """
    Detects if the URL is a track or playlists, and parses the track(s)
    to the track downloader
    """
    global arguments
    item = get_item(track_url)
    logger.debug(item)
    if not item:
        return
    elif item['kind'] == 'track':
        logger.info('Found a track')
        download_track(item)
    elif item['kind'] == 'playlist':
        logger.info('Found a playlist')
        download_playlist(item)
    elif item['kind'] == 'user':
        logger.info('Found a user profile')
        if arguments['-f']:
            download(item, 'favorites', 'likes')
        elif arguments['-t']:
            download(item, 'tracks', 'uploaded tracks')
        elif arguments['-a']:
            download(item, 'all', 'tracks and reposts')
        elif arguments['-p']:
            download(item, 'playlists', 'playlists')
        else:
            logger.error('Please provide a download type...')
    else:
        logger.error('Unknown item type')


def who_am_i():
    """
    display to who the current token correspond, check if the token is valid
    """
    me = url['me'].format(token)
    me = '{0}&client_id={1}'.format(me, scdl_client_id)
    r = requests.get(me)
    current_user = r.json()
    logger.debug(me)

    if r.status_code == 401:
        logger.error('Invalid token...')
        sys.exit(0)
    logger.info('Hello {0}!'.format(current_user['username']))
    logger.newline()
    return current_user


def download(user, dl_type, name):
    """
    Download all items of a user
    """
    username = user['username']
    user_id = user['id']
    logger.info(
        'Retrieving all the {0} of user {1}...'.format(name, username)
    )
    dl_url = url[dl_type].format(user_id, offset)
    resources = client.get_collection(dl_url)
    total = len(resources)
    logger.info('Retrieved {0} {1}'.format(total, name))
    for counter, item in enumerate(resources, 1):
        try:
            logger.debug(item)
            logger.info('{0} n°{1} of {2}'.format(
                name.capitalize(), counter + offset, total)
            )
            if name == 'tracks and reposts':
                item_name = ''
                if item['type'] == 'track-repost':
                    item_name = 'track'
                else:
                    item_name = item['type']
                uri = item[item_name]['uri']
                parse_url(uri)
            elif name == 'playlists':
                download_playlist(item)
            else:
                download_track(item)
        except Exception as e:
            logger.exception(e)
    logger.info('Downloaded all {0} {1} of user {2}!'.format(
        total, name, username)
    )


def download_playlist(playlist):
    """
    Download a playlist
    """
    global offset
    invalid_chars = '\/:*?|<>"'
    playlist_name = playlist['title'].encode('utf-8', 'ignore')
    playlist_name = playlist_name.decode(sys.stdout.encoding)
    playlist_name = ''.join(c for c in playlist_name if c not in invalid_chars)

    if not os.path.exists(playlist_name):
        os.makedirs(playlist_name)
    os.chdir(playlist_name)

    with open(playlist_name + '.m3u', 'w+') as playlist_file:
        playlist_file.write('#EXTM3U' + os.linesep)
        for counter, track_raw in enumerate(playlist['tracks'], 1):
            if offset > 0:
                offset -= 1
                continue
            logger.debug(track_raw)
            logger.info('Track n°{0}'.format(counter))
            download_track(track_raw, playlist['title'], playlist_file, counter)
    os.chdir('..')


def download_my_stream():
    """
    DONT WORK FOR NOW
    Download the stream of the current user
    """
    # TODO
    # Use Token


def download_all_of_a_page(tracks):
    """
    NOT RECOMMENDED
    Download all song of a page
    """
    logger.error(
        'NOTE: This will only download the songs of the page.(49 max)'
    )
    logger.error('I recommend you to provide a user link and a download type.')
    for counter, track in enumerate(tracks, 1):
        logger.newline()
        logger.info('Track n°{0}'.format(counter))
        download_track(track)


def download_track(track, playlist_name=None, playlist_file=None, tracknumber=0):
    """
    Downloads a track
    """
    global arguments

    title = track['title']
    title = title.encode('utf-8', 'ignore').decode(sys.stdout.encoding)
    if track['streamable']:
        url = '{0}?client_id={1}'.format(track['stream_url'], scdl_client_id)
    else:
        logger.error('{0} is not streamable...'.format(title))
        logger.newline()
        return
    logger.info('Downloading {0}'.format(title))

    # filename
    if track['downloadable'] and not arguments['--onlymp3']:
        logger.info('Downloading the original file.')
        download_url = track['download_url']
        url = '{0}?client_id={1}'.format(download_url, scdl_client_id)
        r = requests.get(url, stream=True)
        d = r.headers['content-disposition']
        filename = re.findall("filename=(.+)", d)[0][1:-1]
    else:
        invalid_chars = '\/:*?|<>"'
        username = track['user']['username']
        if username not in title and arguments['--addtofile']:
            title = '{0} - {1}'.format(username, title)
        title = ''.join(c for c in title if c not in invalid_chars)
        filename = title + '.mp3'

    logger.debug("filename : {0}".format(filename))
    # Add the track to the generated m3u playlist file
    if playlist_file:
        duration = math.floor(track['duration'] / 1000)
        playlist_file.write(
            '#EXTINF:{0},{1}{3}{2}{3}'.format(
                duration, title, filename, os.linesep
            )
        )

    # Download
    if not os.path.isfile(filename):
        logger.debug(url)
        r = requests.get(url, stream=True)
        if r.status_code == 401:
            url = url[:-32] + alternative_client_id
            logger.debug(url)
            r = requests.get(url, stream=True)
        temp = tempfile.NamedTemporaryFile(delete=False)
        with temp as f:
            total_length = int(r.headers.get('content-length'))
            for chunk in progress.bar(
                r.iter_content(chunk_size=1024),
                expected_size=(total_length/1024) + 1,
                hide=True if arguments["--hide-progress"] else False
            ):
                if chunk:
                    f.write(chunk)
                    f.flush()
        shutil.move(temp.name, os.path.join(os.getcwd(), filename))
        if '.mp3' in filename:
            try:
                settags(track, filename, playlist_name, tracknumber)
            except Exception as e:
                logger.error('Error trying to set the tags...')
                logger.debug(e)
        else:
            logger.error("This type of audio doesn't support tagging...")
    else:
        if arguments['-c']:
            logger.info('{0} already Downloaded'.format(title))
            logger.newline()
            return
        else:
            logger.newline()
            logger.error('Music already exists ! (exiting)')
            sys.exit(0)

    logger.newline()
    logger.info('{0} Downloaded.'.format(filename))
    logger.newline()


def settags(track, filename, album=None, tracknumber=0):
    """
    Set the tags to the mp3
    """
    logger.info('Settings tags...')
<<<<<<< HEAD
    logger.info('Tracknumber is: {0}'.format(tracknumber))
    user_id = track['user_id']
    user = client.get('/users/{0}'.format(user_id), allow_redirects=False)

=======
>>>>>>> 922a36f9
    artwork_url = track['artwork_url']
    user = track['user']
    if not artwork_url:
        artwork_url = user['avatar_url']
    artwork_url = artwork_url.replace('large', 't500x500')
    response = requests.get(artwork_url, stream=True)
    with tempfile.NamedTemporaryFile() as out_file:
        shutil.copyfileobj(response.raw, out_file)
        out_file.seek(0)

        audio = mutagen.File(filename)
        audio['TIT2'] = mutagen.id3.TIT2(encoding=3, text=track['title'])
        audio['TPE1'] = mutagen.id3.TPE1(encoding=3, text=user['username'])
        audio['TCON'] = mutagen.id3.TCON(encoding=3, text=track['genre'])
        if album:
            audio['TALB'] = mutagen.id3.TALB(encoding=3, text=album)
        if artwork_url:
            audio['APIC'] = mutagen.id3.APIC(
                encoding=3, mime='image/jpeg', type=3, desc='Cover',
                data=out_file.read()
                )
        else:
            logger.error('Artwork can not be set.')
        if tracknumber > 0:
            logger.info('Setting tracknumber: {0}'.format( str(tracknumber) ) )
            audio['TRCK'] = mutagen.id3.TRCK(encoding=3, text=str(tracknumber))
    audio.save()


def signal_handler(signal, frame):
    """
    Handle Keyboardinterrupt
    """
    logger.newline()
    logger.info('Good bye!')
    sys.exit(0)

if __name__ == '__main__':
    main()<|MERGE_RESOLUTION|>--- conflicted
+++ resolved
@@ -421,13 +421,6 @@
     Set the tags to the mp3
     """
     logger.info('Settings tags...')
-<<<<<<< HEAD
-    logger.info('Tracknumber is: {0}'.format(tracknumber))
-    user_id = track['user_id']
-    user = client.get('/users/{0}'.format(user_id), allow_redirects=False)
-
-=======
->>>>>>> 922a36f9
     artwork_url = track['artwork_url']
     user = track['user']
     if not artwork_url:
