--- conflicted
+++ resolved
@@ -36,6 +36,8 @@
     -r                              Download all reposts of user
     -c                              Continue if a downloaded file already exists
     --force-metadata                This will set metadata on already downloaded track
+    -o [offset]                     Start downloading a playlist from the [offset]th track
+                                    Indexing starts with 1.
     --addtimestamp                  Add track creation timestamp to filename,
                                     which allows for chronological sorting
                                     (Deprecated. Use --name-format instead.)
@@ -268,17 +270,9 @@
 
 class SafeLock:
     def __init__(
-<<<<<<< HEAD
-            self,
-            lock_file: Union[str, os.PathLike],
-            timeout: float = -1,
-            mode: int = 0o644,
-            thread_local: bool = True,
-=======
         self,
         lock_file: Union[str, os.PathLike],
         timeout: float = -1,
->>>>>>> eb555d89
     ) -> None:
         self._lock = filelock.FileLock(lock_file, timeout=timeout)
         self._soft_lock = filelock.SoftFileLock(lock_file, timeout=timeout)
