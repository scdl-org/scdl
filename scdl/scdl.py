#!/usr/bin/env python3
# -*- encoding: utf-8 -*-

"""scdl allows you to download music from Soundcloud

Usage:
    scdl (-l <track_url> | me) [-a | -f | -C | -t | -p | -r][-c | --force-metadata]
    [-n <maxtracks>][-o <offset>][--hidewarnings][--debug | --error][--path <path>]
    [--addtofile][--addtimestamp][--onlymp3][--hide-progress][--min-size <size>]
    [--max-size <size>][--remove][--no-album-tag][--no-playlist-folder]
    [--download-archive <file>][--sync <file>][--extract-artist][--flac][--original-art]
    [--original-name][--original-metadata][--no-original][--only-original]
    [--name-format <format>][--strict-playlist][--playlist-name-format <format>]
    [--client-id <id>][--auth-token <token>][--overwrite][--no-playlist][--opus]
    
    scdl -h | --help
    scdl --version


Options:
    -h --help                       Show this screen
    --version                       Show version
    -l [url]                        URL can be track/playlist/user
    -n [maxtracks]                  Download the n last tracks of a playlist according to the creation date
    -a                              Download all tracks of user (including reposts)
    -t                              Download all uploads of a user (no reposts)
    -f                              Download all favorites (likes) of a user
    -C                              Download all tracks commented on by a user
    -p                              Download all playlists of a user
    -r                              Download all reposts of user
    -c                              Continue if a downloaded file already exists
    --force-metadata                This will set metadata on already downloaded track
    -o [offset]                     Start downloading a playlist from the [offset]th track (starting with 1)
    --addtimestamp                  Add track creation timestamp to filename,
                                    which allows for chronological sorting
                                    (Deprecated. Use --name-format instead.)
    --addtofile                     Add artist to filename if missing
    --debug                         Set log level to DEBUG
    --error                         Set log level to ERROR
    --download-archive [file]       Keep track of track IDs in an archive file,
                                    and skip already-downloaded files
    --extract-artist                Set artist tag from title instead of username
    --hide-progress                 Hide the wget progress bar
    --hidewarnings                  Hide Warnings. (use with precaution)
    --max-size [max-size]           Skip tracks larger than size (k/m/g)
    --min-size [min-size]           Skip tracks smaller than size (k/m/g)
    --no-playlist-folder            Download playlist tracks into main directory,
                                    instead of making a playlist subfolder
    --onlymp3                       Download only mp3 files
    --path [path]                   Use a custom path for downloaded files
    --remove                        Remove any files not downloaded from execution
    --sync [file]                   Compares an archive file to a playlist and downloads/removes any changed tracks
    --flac                          Convert original files to .flac. Only works if the original file is lossless quality
    --no-album-tag                  On some player track get the same cover art if from the same album, this prevent it
    --original-art                  Download original cover art, not just 500x500 JPEG
    --original-name                 Do not change name of original file downloads
    --original-metadata             Do not change metadata of original file downloads
    --no-original                   Do not download original file; only mp3, m4a, or opus
    --only-original                 Only download songs with original file available
    --name-format [format]          Specify the downloaded file name format
    --playlist-name-format [format] Specify the downloaded file name format, if it is being downloaded as part of a playlist
    --client-id [id]                Specify the client_id to use
    --auth-token [token]            Specify the auth token to use
    --overwrite                     Overwrite file if it already exists
    --strict-playlist               Abort playlist downloading if one track fails to download
    --no-playlist                   Skip downloading playlists
    --opus                          Prefer downloading opus streams over mp3 streams
"""

import atexit
import configparser
import contextlib
import io
import itertools
import logging
import math
import mimetypes
from typing import List, Optional, TypedDict, Tuple, IO, Union

mimetypes.init()

import os
import pathlib
import shutil
import subprocess
import sys
import time
import traceback
import urllib.parse
import warnings
from dataclasses import asdict

import filelock
import mutagen
from mutagen.easymp4 import EasyMP4

EasyMP4.RegisterTextKey("website", "purl")

import requests
from docopt import docopt
from pathvalidate import sanitize_filename
from soundcloud import (BasicAlbumPlaylist, BasicTrack, MiniTrack, SoundCloud,
                        Transcoding)
from tqdm import tqdm

from scdl import __version__, utils
from scdl.metadata_assembler import METADATA_ASSEMBLERS, MetadataInfo

logging.basicConfig(level=logging.INFO, format="%(message)s")
logging.getLogger("requests").setLevel(logging.WARNING)
logger = logging.getLogger(__name__)
logger.setLevel(logging.INFO)
logger.addFilter(utils.ColorizeFilter())

CHUNK_SIZE = 1024

fileToKeep = []

class SoundCloudException(Exception):
    pass

def handle_exception(exc_type, exc_value, exc_traceback):
    if issubclass(exc_type, KeyboardInterrupt):
        logger.error("\nGoodbye!")
    else:
        logger.error("".join(traceback.format_exception(exc_type, exc_value, exc_traceback)))
    sys.exit(1)

sys.excepthook = handle_exception


class PlaylistInfo(TypedDict):
    author: str
    id: int
    title: str

file_lock_dirs: List[pathlib.Path] = []


def clean_up_locks():
    for dir in file_lock_dirs:
        for lock in dir.glob("*.scdl.lock"):
            try:
                lock.unlink(True)
            except Exception:
                pass


atexit.register(clean_up_locks)


def get_filelock(path: pathlib.Path, timeout: int = 10):
    path = pathlib.Path(path)
    path = path.resolve()
    file_lock_dirs.append(path.parent)
    lock_path = str(path) + ".scdl.lock"
    return filelock.FileLock(lock_path, timeout=timeout)


def main():
    """
    Main function, parses the URL from command line arguments
    """

    # exit if ffmpeg not installed
    if not is_ffmpeg_available():
        logger.error("ffmpeg is not installed")
        sys.exit(1)

    # Parse arguments
    arguments = docopt(__doc__, version=__version__)

    if arguments["--debug"]:
        logger.level = logging.DEBUG
    elif arguments["--error"]:
        logger.level = logging.ERROR

    if "XDG_CONFIG_HOME" in os.environ:
        config_file = pathlib.Path(os.environ["XDG_CONFIG_HOME"], "scdl", "scdl.cfg")
    else:
        config_file = pathlib.Path.home().joinpath(".config", "scdl", "scdl.cfg")

    # import conf file
    config = get_config(config_file)

    logger.info("Soundcloud Downloader")
    logger.debug(arguments)

    client_id = arguments["--client-id"] or config["scdl"]["client_id"]
    token = arguments["--auth-token"] or config["scdl"]["auth_token"]

    client = SoundCloud(client_id, token if token else None)

    if not client.is_client_id_valid():
        if arguments["--client-id"]:
            logger.warning(f"Invalid client_id specified by --client-id argument. Using a dynamically generated client_id...")
        elif config["scdl"]["client_id"]:
            logger.warning(f"Invalid client_id in {config_file}. Using a dynamically generated client_id...")
        else:
            logger.info(f"Generating dynamic client_id")
        client = SoundCloud(None, token if token else None)
        if not client.is_client_id_valid():
            logger.error("Dynamically generated client_id is not valid")
            sys.exit(1)
        config["scdl"]["client_id"] = client.client_id
        # save client_id
        config_file.parent.mkdir(parents=True, exist_ok=True)
        with get_filelock(config_file):
            with open(config_file, "w", encoding="UTF-8") as f:
                config.write(f)

    if (token or arguments["me"]) and not client.is_auth_token_valid():
        if arguments["--auth-token"]:
            logger.error(f"Invalid auth_token specified by --auth-token argument")
        else:
            logger.error(f"Invalid auth_token in {config_file}")
        sys.exit(1)

    if arguments["-o"] is not None:
        try:
            arguments["--offset"] = int(arguments["-o"]) - 1
            if arguments["--offset"] < 0:
                raise ValueError()
        except Exception:
            logger.error("Offset should be a positive integer...")
            sys.exit(1)
        logger.debug("offset: %d", arguments["--offset"])

    if arguments["--min-size"] is not None:
        try:
            arguments["--min-size"] = utils.size_in_bytes(arguments["--min-size"])
        except Exception:
            logger.exception(
                "Min size should be an integer with a possible unit suffix"
            )
            sys.exit(1)
        logger.debug("min-size: %d", arguments["--min-size"])

    if arguments["--max-size"] is not None:
        try:
            arguments["--max-size"] = utils.size_in_bytes(arguments["--max-size"])
        except Exception:
            logger.error("Max size should be an integer with a possible unit suffix")
            sys.exit(1)
        logger.debug("max-size: %d", arguments["--max-size"])

    if arguments["--hidewarnings"]:
        warnings.filterwarnings("ignore")

    if not arguments["--name-format"]:
        arguments["--name-format"] = config["scdl"]["name_format"]

    if not arguments["--playlist-name-format"]:
        arguments["--playlist-name-format"] = config["scdl"]["playlist_name_format"]

    if arguments["me"]:
        # set url to profile associated with auth token
        arguments["-l"] = client.get_me().permalink_url

    arguments["-l"] = validate_url(client, arguments["-l"])

    if arguments["--download-archive"]:
        try:
            path = pathlib.Path(arguments["--download-archive"]).resolve()
            arguments["--download-archive"] = path
        except Exception:
            logger.error(
                f"Invalid download archive file {arguments['--download-archive']}"
            )
            sys.exit(1)

    if arguments["--sync"]:
        try:
            path = pathlib.Path(arguments["--sync"]).resolve()
            arguments["--download-archive"] = path
            arguments["--sync"] = path
        except Exception:
            logger.error(f"Invalid sync archive file {arguments['--sync']}")
            sys.exit(1)

    # convert arguments dict to python_args (kwargs-friendly args)
    python_args = {}
    for key, value in arguments.items():
        key = key.strip("-").replace("-", "_")
        python_args[key] = value

    # change download path
    path = arguments["--path"] or config["scdl"]["path"]
    if os.path.exists(path):
        os.chdir(path)
    else:
        if arguments["--path"]:
            logger.error(f"Invalid download path '{path}' specified by --path argument")
        else:
            logger.error(f"Invalid download path '{path}' in {config_file}")
        sys.exit(1)
    logger.debug("Downloading to " + os.getcwd() + "...")

    download_url(client, **python_args)

    if arguments["--remove"]:
        remove_files()


def validate_url(client: SoundCloud, url: str):
    """
    If url is a valid soundcloud.com url, return it.
    Otherwise, try to fix the url so that it is valid.
    If it cannot be fixed, exit the program.
    """
    if url.startswith("https://m.soundcloud.com") or url.startswith("http://m.soundcloud.com") or url.startswith("m.soundcloud.com"):
        url = url.replace("m.", "", 1)
    if url.startswith("https://www.soundcloud.com") or url.startswith("http://www.soundcloud.com") or url.startswith("www.soundcloud.com"):
        url = url.replace("www.", "", 1)
    if url.startswith("soundcloud.com"):
        url = "https://" + url
    if url.startswith("https://soundcloud.com") or url.startswith("http://soundcloud.com"):
        url = urllib.parse.urljoin(url, urllib.parse.urlparse(url).path)
        return url
    
    # see if link redirects to soundcloud.com
    try:
        resp = requests.get(url)
        if url.startswith("https://soundcloud.com") or url.startswith("http://soundcloud.com"):
            return urllib.parse.urljoin(resp.url, urllib.parse.urlparse(resp.url).path)
    except Exception:
        # see if given a username instead of url
        if client.resolve(f"https://soundcloud.com/{url}"):
            return f"https://soundcloud.com/{url}"
    
    logger.error("URL is not valid")
    sys.exit(1)

def get_config(config_file: pathlib.Path) -> configparser.ConfigParser:
    """
    Gets config from scdl.cfg
    """
    config = configparser.ConfigParser()

    default_config_file = pathlib.Path(__file__).with_name("scdl.cfg")

    with get_filelock(config_file):
        # load default config first
        config.read_file(open(default_config_file, encoding="UTF-8"))

        # load config file if it exists
        if config_file.exists():
            config.read_file(open(config_file, encoding="UTF-8"))

        # save config to disk
        config_file.parent.mkdir(parents=True, exist_ok=True)
        with open(config_file, "w", encoding="UTF-8") as f:
            config.write(f)

    return config


def truncate_str(s: str, length: int) -> str:
    """
    Truncate string to a certain number of bytes using the file system encoding
    """
    encoding = sys.getfilesystemencoding()
    bytes = s.encode(encoding)
    bytes = bytes[:length]
    return bytes.decode(encoding, errors="ignore")


def sanitize_str(
    filename: str,
    ext: str = "",
    replacement_char: str = "�",
    max_length: int = 255,
):
    """
    Sanitizes a string for use as a filename. Does not allow the file to be hidden
    """
    if filename.startswith("."):
        filename = "_" + filename
    if filename.endswith(".") and not ext:
        filename = filename + "_"
    max_filename_length = max_length - len(ext)
    sanitized = sanitize_filename(
        filename, replacement_text=replacement_char, max_len=max_filename_length
    )
    # sanitize_filename truncates incorrectly, use our own method
    sanitized = truncate_str(sanitized, max_filename_length)
    return sanitized + ext


def download_url(client: SoundCloud, **kwargs):
    """
    Detects if a URL is a track or a playlist, and parses the track(s)
    to the track downloader
    """
    url = kwargs.get("l")
    item = client.resolve(url)
    logger.debug(item)
    offset = kwargs.get("offset", 0)
    if not item:
        logger.error("URL is not valid")
        sys.exit(1)
    elif item.kind == "track":
        logger.info("Found a track")
        download_track(client, item, **kwargs)
    elif item.kind == "playlist":
        logger.info("Found a playlist")
        download_playlist(client, item, playlist_offset=offset, **kwargs)
    elif item.kind == "user":
        user = item
        logger.info("Found a user profile")
        if kwargs.get("f"):
            logger.info(f"Retrieving all likes of user {user.username}...")
            resources = client.get_user_likes(user.id, limit=1000)
            for i, like in itertools.islice(enumerate(resources, 1), offset, None):
                logger.info(f"like n°{i} of {user.likes_count}")
                if hasattr(like, "track"):
                    download_track(client, like.track, exit_on_fail=kwargs.get("strict_playlist"), **kwargs)
                elif hasattr(like, "playlist"):
                    download_playlist(client, client.get_playlist(like.playlist.id), **kwargs)
                else:
                    logger.error(f"Unknown like type {like}")
                    if kwargs.get("strict_playlist"):
                        sys.exit(1)
            logger.info(f"Downloaded all likes of user {user.username}!")
        elif kwargs.get("C"):
            logger.info(f"Retrieving all commented tracks of user {user.username}...")
            resources = client.get_user_comments(user.id, limit=1000)
            for i, comment in itertools.islice(enumerate(resources, 1), offset, None):
                logger.info(f"comment n°{i} of {user.comments_count}")
                download_track(client, client.get_track(comment.track.id), exit_on_fail=kwargs.get("strict_playlist"), **kwargs)
            logger.info(f"Downloaded all commented tracks of user {user.username}!")
        elif kwargs.get("t"):
            logger.info(f"Retrieving all tracks of user {user.username}...")
            resources = client.get_user_tracks(user.id, limit=1000)
            for i, track in itertools.islice(enumerate(resources, 1), offset, None):
                logger.info(f"track n°{i} of {user.track_count}")
                download_track(client, track, exit_on_fail=kwargs.get("strict_playlist"), **kwargs)
            logger.info(f"Downloaded all tracks of user {user.username}!")
        elif kwargs.get("a"):
            logger.info(f"Retrieving all tracks & reposts of user {user.username}...")
            resources = client.get_user_stream(user.id, limit=1000)
            for i, item in itertools.islice(enumerate(resources, 1), offset, None):
                logger.info(f"item n°{i} of {user.track_count + user.reposts_count if user.reposts_count else '?'}")
                if item.type in ("track", "track-repost"):
                    download_track(client, item.track, exit_on_fail=kwargs.get("strict_playlist"), **kwargs)
                elif item.type in ("playlist", "playlist-repost"):
                    download_playlist(client, item.playlist, **kwargs)
                else:
                    logger.error(f"Unknown item type {item.type}")
                    if kwargs.get("strict_playlist"):
                        sys.exit(1)
            logger.info(f"Downloaded all tracks & reposts of user {user.username}!")
        elif kwargs.get("p"):
            logger.info(f"Retrieving all playlists of user {user.username}...")
            resources = client.get_user_playlists(user.id, limit=1000)
            for i, playlist in itertools.islice(enumerate(resources, 1), offset, None):
                logger.info(f"playlist n°{i} of {user.playlist_count}")
                download_playlist(client, playlist, **kwargs)
            logger.info(f"Downloaded all playlists of user {user.username}!")
        elif kwargs.get("r"):
            logger.info(f"Retrieving all reposts of user {user.username}...")
            resources = client.get_user_reposts(user.id, limit=1000)
            for i, item in itertools.islice(enumerate(resources, 1), offset, None):
                logger.info(f"item n°{i} of {user.reposts_count or '?'}")
                if item.type == "track-repost":
                    download_track(client, item.track, exit_on_fail=kwargs.get("strict_playlist"), **kwargs)
                elif item.type == "playlist-repost":
                    download_playlist(client, item.playlist, **kwargs)
                else:
                    logger.error(f"Unknown item type {item.type}")
                    if kwargs.get("strict_playlist"):
                        sys.exit(1)
            logger.info(f"Downloaded all reposts of user {user.username}!")
        else:
            logger.error("Please provide a download type...")
            sys.exit(1)
    else:
        logger.error(f"Unknown item type {item.kind}")
        sys.exit(1)

def remove_files():
    """
    Removes any pre-existing tracks that were not just downloaded
    """
    logger.info("Removing local track files that were not downloaded...")
    files = [f for f in os.listdir(".") if os.path.isfile(f)]
    for f in files:
        if f not in fileToKeep:
            os.remove(f)


def sync(
    client: SoundCloud,
    playlist: BasicAlbumPlaylist,
    playlist_info: PlaylistInfo,
    **kwargs,
):
    """
    Downloads/Removes tracks that have been changed on playlist since last archive file
    """
    logger.info("Comparing tracks...")
    archive = kwargs.get("sync")
    with get_filelock(archive):
        with open(archive) as f:
            try:
                old = [int(i) for i in "".join(f.readlines()).strip().split("\n")]
            except IOError as ioe:
                logger.error(f"Error trying to read download archive {archive}")
                logger.debug(ioe)
                sys.exit(1)
            except ValueError as verr:
                logger.error(
                    f"Error trying to convert track ids. Verify archive file is not empty."
                )
                logger.debug(verr)
                sys.exit(1)

        new = [track.id for track in playlist.tracks]
        add = set(new).difference(old)  # find tracks to download
        rem = set(old).difference(new)  # find tracks to remove

        if not (add or rem):
            logger.info("No changes found. Exiting...")
            sys.exit(0)

        if rem:
            for track_id in rem:
                removed = False
                for ext in (".mp3", ".m4a", ".opus", ".flac", ".wav"):
                    filename = get_filename(
                        client.get_track(track_id),
                        ext,
                        playlist_info=playlist_info,
                        **kwargs,
                    )
                    if filename in os.listdir("."):
                        removed = True
                        os.remove(filename)
                        logger.info(f"Removed {filename}")
                if not removed:
                    logger.info(f"Could not find {filename} to remove")
            with open(archive, "w") as f:
                for track_id in old:
                    if track_id not in rem:
                        f.write(str(track_id) + "\n")
        else:
            logger.info("No tracks to remove.")

        if add:
            return [track for track in playlist.tracks if track.id in add]
        else:
            logger.info("No tracks to download. Exiting...")
            sys.exit(0)


def download_playlist(client: SoundCloud, playlist: BasicAlbumPlaylist, **kwargs):
    """
    Downloads a playlist
    """
    if kwargs.get("no_playlist"):
        logger.info("Skipping playlist...")
        return
    playlist_name = playlist.title.encode("utf-8", "ignore")
    playlist_name = playlist_name.decode("utf-8")
    playlist_name = sanitize_str(playlist_name)
    playlist_info = {
                "author": playlist.user.username,
                "id": playlist.id,
                "title": playlist.title
    }

    if not kwargs.get("no_playlist_folder"):
        if not os.path.exists(playlist_name):
            os.makedirs(playlist_name)
        os.chdir(playlist_name)

    try:
        if kwargs.get("n"):  # Order by creation date and get the n lasts tracks
            playlist.tracks.sort(
                key=lambda track: track.id, reverse=True
            )
            playlist.tracks = playlist.tracks[: int(kwargs.get("n"))]
            kwargs["playlist_offset"] = 0
        if kwargs.get("sync"):
            if os.path.isfile(kwargs.get("sync")):
                playlist.tracks = sync(client, playlist, playlist_info, **kwargs)
            else:
                logger.error(f'Invalid sync archive file {kwargs.get("sync")}')
                sys.exit(1)

        tracknumber_digits = len(str(len(playlist.tracks)))
        for counter, track in itertools.islice(enumerate(playlist.tracks, 1), kwargs.get("playlist_offset", 0), None):
            logger.debug(track)
            logger.info(f"Track n°{counter}")
            playlist_info["tracknumber"] = str(counter).zfill(tracknumber_digits)
            if isinstance(track, MiniTrack):
                if playlist.secret_token:
                    track = client.get_tracks([track.id], playlist.id, playlist.secret_token)[0]
                else:
                    track = client.get_track(track.id)

            download_track(client, track, playlist_info, kwargs.get("strict_playlist"), **kwargs)
    finally:
        if not kwargs.get("no_playlist_folder"):
            os.chdir("..")


def try_utime(path, filetime):
    try:
        os.utime(path, (time.time(), filetime))
    except Exception:
        logger.error("Cannot update utime of file")


def is_downloading_to_stdout(**kwargs) -> bool:
    return kwargs.get('name_format') == '-'


def get_stdout():
    # Credits: https://github.com/yt-dlp/yt-dlp/blob/master/yt_dlp/utils/_utils.py#L575
    if sys.platform == 'win32':
        import msvcrt

        # stdout may be any IO stream, e.g. when using contextlib.redirect_stdout
        with contextlib.suppress(io.UnsupportedOperation):
            msvcrt.setmode(sys.stdout.fileno(), os.O_BINARY)

    return getattr(sys.stdout, 'buffer', sys.stdout)


def get_filename(
    track: BasicTrack,
    ext: Optional[str] = None,
    original_filename: Optional[str] = None,
    playlist_info: Optional[PlaylistInfo] = None,
    **kwargs,
):
    # Force stdout name on tracks that are being downloaded to stdout
    if is_downloading_to_stdout(**kwargs):
        return 'stdout'

    username = track.user.username
    title = track.title.encode("utf-8", "ignore").decode("utf-8")

    if kwargs.get("addtofile"):
        if username not in title and "-" not in title:
            title = "{0} - {1}".format(username, title)
            logger.debug('Adding "{0}" to filename'.format(username))

    timestamp = str(int(track.created_at.timestamp()))
    if kwargs.get("addtimestamp"):
        title = timestamp + "_" + title

    if not kwargs.get("addtofile") and not kwargs.get("addtimestamp"):
        if playlist_info:
            title = kwargs.get("playlist_name_format").format(**asdict(track), playlist=playlist_info, timestamp=timestamp)
        else:
            title = kwargs.get("name_format").format(**asdict(track), timestamp=timestamp)

    if original_filename is not None:
        original_filename = original_filename.encode("utf-8", "ignore").decode("utf-8")
        ext = os.path.splitext(original_filename)[1]
    filename = sanitize_str(title, ext)
    return filename


def run_ffmpeg_command_with_progress(
    command: List[str], input_duration_ms: int, hide_progress: bool
):
    def is_progress_line(line: str):
        x = line.split("=")
        if len(x) != 2:
            return False
        key = x[0]
        if key not in (
            "progress",
            "speed",
            "drop_frames",
            "dup_frames",
            "out_time",
            "out_time_ms",
            "out_time_us",
            "total_size",
            "bitrate",
        ):
            return False
        return True

    command += ["-loglevel", "error", "-progress", "pipe:2", "-stats_period", "0.1"]
    with subprocess.Popen(command, stderr=subprocess.PIPE, encoding="utf-8") as p:
        err = ""
        with tqdm(
            total=input_duration_ms / 1000, disable=hide_progress, unit="s"
        ) as progress:
            last_secs = 0
            for line in p.stderr:
                if not is_progress_line(line):
                    err += line
                elif line.startswith("out_time_ms"):
                    try:
                        # actually in microseconds
                        # the name is a lie
                        secs = int(line.split("=")[1]) / 1_000_000
                    except ValueError:
                        secs = 0
                    changed = secs - last_secs
                    last_secs = secs
                    progress.update(changed)
            progress.update(input_duration_ms / 1000 - last_secs)
    if p.returncode != 0:
        raise SoundCloudException(f"FFmpeg error: {err}")


def download_original_file(
    client: SoundCloud,
    track: BasicTrack,
    title: str,
    playlist_info: Optional[PlaylistInfo] = None,
    **kwargs,
) -> Tuple[Optional[str], bool]:
    logger.info("Downloading the original file.")
    to_stdout = is_downloading_to_stdout(**kwargs)

    # Get the requests stream
    url = client.get_track_original_download(track.id, track.secret_token)

    if not url:
        logger.info("Could not get original download link")
        return None, False

    r = requests.get(url, stream=True)
    if r.status_code == 401:
        logger.info("The original file has no download left.")
        return None, False

    if r.status_code == 404:
        logger.info("Could not get name from stream - using basic name")
        return None, False

    # Find filename
    header = r.headers.get("content-disposition")
    params = utils.parse_header(header)
    if "filename" in params:
        filename = urllib.parse.unquote(params["filename"][-1], encoding="utf-8")
    else:
        raise SoundCloudException(f"Could not get filename from content-disposition header: {header}")

    orig_filename = filename
    _, ext = os.path.splitext(filename)

    if not kwargs.get("original_name"):
        orig_filename, ext = os.path.splitext(filename)

        # Find file extension
        mime = r.headers.get("content-type")
        ext = ext or mimetypes.guess_extension(mime)
        ext = ext or ("." + r.headers.get("x-amz-meta-file-type"))
        orig_filename += ext

        filename = get_filename(
            track, original_filename=orig_filename, playlist_info=playlist_info, **kwargs
        )

    logger.debug(f"filename : {filename}")
    encoding_to_flac = bool(kwargs.get("flac")) and can_convert(orig_filename)

<<<<<<< HEAD
    if encoding_to_flac:
        filename = filename[:-4] + ".flac"

    # Skip if file ID or filename already exists
    # We are always re-downloading to stdout
    if not to_stdout and already_downloaded(track, title, filename, **kwargs):
        return filename, True

    re_encode_to_out(
        track,
        r,
        ext[1:] if not encoding_to_flac else 'flac',
        filename,
        skip_re_encoding=not encoding_to_flac,
        **kwargs,
    )

    return filename, False
=======
    # Skip if file ID or filename already exists
    if already_downloaded(track, title, filename, **kwargs):
        if kwargs.get("flac") and can_convert(filename):
            filename = filename[:-4] + ".flac"
        return (filename, True)

    # Write file
    total_length = int(r.headers.get("content-length"))

    min_size = kwargs.get("min_size") or 0
    max_size = kwargs.get("max_size") or math.inf # max size of 0 treated as no max size

    if not min_size <= total_length <= max_size:
        raise SoundCloudException("File not within --min-size and --max-size bounds")

    with tempfile.TemporaryDirectory() as tmpdir:
        received = 0
        temp_path = pathlib.Path(tmpdir) / "scdl-download"
        with open(temp_path, "wb") as f:
            with tqdm.wrapattr(
                f,
                "write",
                total=total_length,
                disable=bool(kwargs.get("hide_progress")),
            ) as fobj:
                for chunk in r.iter_content(chunk_size=CHUNK_SIZE):
                    if chunk:
                        received += len(chunk)
                        fobj.write(chunk)

        if received != total_length:
            raise SoundCloudException(
                "Connection closed prematurely, download incomplete"
            )

        src_file = temp_path
        dest_file = filename
        if kwargs.get("flac") and can_convert(filename):
            flac_path = pathlib.Path(tmpdir) / "scdl-download-flac"
            logger.info("Converting to .flac...")
            command = [
                "ffmpeg",
                "-i",
                temp_path,
                "-f",
                "flac",
                flac_path,
            ]
            run_ffmpeg_command_with_progress(
                command, track.duration, bool(kwargs.get("hide_progress"))
            )
            src_file = flac_path
            dest_file = sanitize_str(filename[:-4], ".flac")

        shutil.move(src_file, dest_file)

        return (pathlib.Path(dest_file).name, False)
>>>>>>> 69f7741c


def get_transcoding_m3u8(client: SoundCloud, transcoding: Transcoding, **kwargs):
    url = transcoding.url
    bitrate_KBps = 256 / 8 if "aac" in transcoding.preset else 128 / 8
    total_bytes = bitrate_KBps * transcoding.duration

    min_size = kwargs.get("min_size") or 0
    max_size = kwargs.get("max_size") or math.inf # max size of 0 treated as no max size

    if not min_size <= total_bytes <= max_size:
        raise SoundCloudException("File not within --min-size and --max-size bounds")

    if url is not None:
        headers = client._get_default_headers()
        if client.auth_token:
            headers["Authorization"] = f"OAuth {client.auth_token}"
        r = requests.get(url, params={"client_id": client.client_id}, headers=headers)
        logger.debug(r.url)
        return r.json()["url"]


def download_hls(
    client: SoundCloud,
    track: BasicTrack,
    title: str,
    playlist_info: Optional[PlaylistInfo] = None,
    **kwargs,
) -> Tuple[Optional[str], bool]:
    if not track.media.transcodings:
        raise SoundCloudException(f"Track {track.permalink_url} has no transcodings available")

    logger.debug(f"Transcodings: {track.media.transcodings}")

    transcodings = [t for t in track.media.transcodings if t.format.protocol == "hls"]
    to_stdout = is_downloading_to_stdout(**kwargs)

    # ordered in terms of preference best -> worst
    valid_presets = [("mp3", ".mp3")]

    if not kwargs.get("onlymp3"):
        if kwargs.get("opus"):
            valid_presets = [("opus", ".opus")] + valid_presets
        valid_presets = [("aac", ".m4a")] + valid_presets

    transcoding = None
    ext = None
    for preset_name, preset_ext in valid_presets:
        for t in transcodings:
            if t.preset.startswith(preset_name):
                transcoding = t
                ext = preset_ext
        if transcoding:
            break
    else:
        raise SoundCloudException(
            f"Could not find valid transcoding. Available transcodings: {[t.preset for t in track.media.transcodings if t.format.protocol == 'hls']}"
        )

    filename = get_filename(track, ext=ext, playlist_info=playlist_info, **kwargs)
    logger.debug(f"filename : {filename}")
    # Skip if file ID or filename already exists
    if not to_stdout and already_downloaded(track, title, filename, **kwargs):
        return filename, True

    # Get the requests stream
    url = get_transcoding_m3u8(client, transcoding, **kwargs)
    _, ext = os.path.splitext(filename)

<<<<<<< HEAD
    re_encode_to_out(
        track,
        url,
        preset_name,
        filename,
        playlist_info,
        **kwargs,
    )
=======
    with tempfile.TemporaryDirectory() as tmpdir:
        temp_path = pathlib.Path(tmpdir) / ("scdl-download" + ext)
        command = [
            "ffmpeg",
            "-i",
            url,
            "-c",
            "copy",
            temp_path,
        ]
        run_ffmpeg_command_with_progress(
            command, track.duration, bool(kwargs.get("hide_progress"))
        )

        shutil.move(temp_path, filename_path)
>>>>>>> 69f7741c

    return filename, False


def download_track(
    client: SoundCloud,
    track: BasicTrack,
    playlist_info: Optional[PlaylistInfo] = None,
    exit_on_fail=True,
    **kwargs,
):
    """
    Downloads a track
    """
    try:
        title = track.title
        title = title.encode("utf-8", "ignore").decode("utf-8")
        logger.info(f"Downloading {title}")

        # Not streamable
        if not track.streamable:
            logger.warning("Track is not streamable...")

        # Geoblocked track
        if track.policy == "BLOCK":
            raise SoundCloudException(f"{title} is not available in your location...")

        # Get user_id from the client
        client_user_id = client.get_me().id if client.auth_token else None

        lock = get_filelock(pathlib.Path(f"./{track.id}"), 0)

        # Downloadable track
        downloaded_original = False
        filename = None
        is_already_downloaded = False
        if (
            (track.downloadable or track.user_id == client_user_id)
            and not kwargs["onlymp3"]
            and not kwargs.get("no_original")
            and client.auth_token
        ):
            try:
                with lock:
                    filename, is_already_downloaded = download_original_file(
                        client, track, title, playlist_info, **kwargs
                    )
                downloaded_original = True
            except filelock.Timeout:
                logger.debug(f"Could not acquire lock: {lock}. Skipping")
                return

        if filename is None:
            if kwargs.get("only_original"):
                raise SoundCloudException(f'Track "{track.permalink_url}" does not have original file available. Not downloading...')
            try:
                with lock:
                    filename, is_already_downloaded = download_hls(
                        client, track, title, playlist_info, **kwargs
                    )
            except filelock.Timeout:
                logger.debug(f"Could not acquire lock: {lock}. Skipping")
                return

        if kwargs.get("remove"):
            fileToKeep.append(filename)

        record_download_archive(track, **kwargs)

        to_stdout = is_downloading_to_stdout(**kwargs)

        # Skip if file ID or filename already exists
        if is_already_downloaded and not kwargs.get("force_metadata"):
            raise SoundCloudException(f"{filename} already downloaded.")

        # If file does not exist an error occurred
        # If we are downloading to stdout and reached this point, then most likely we downloaded the track
        if not os.path.isfile(filename) and not to_stdout:
            raise SoundCloudException(f"An error occurred downloading {filename}.")

        # Add metadata to an already existing file if needed
        if is_already_downloaded and kwargs.get('force_metadata'):
            with open(filename, 'rb') as f:
                file_data = io.BytesIO(f.read())

            _add_metadata_to_stream(track, file_data, playlist_info, **kwargs)

            with open(filename, 'wb') as f:
                file_data.seek(0)
                f.write(file_data.read())

        # Try to change the real creation date
        if not to_stdout:
            filetime = int(time.mktime(track.created_at.timetuple()))
            try_utime(filename, filetime)

        logger.info(f"{filename} Downloaded.\n")
    except SoundCloudException as err:
        logger.error(err)
        if exit_on_fail:
            sys.exit(1)


def can_convert(filename):
    ext = os.path.splitext(filename)[1]
    return "wav" in ext or "aif" in ext


def already_downloaded(track: BasicTrack, title: str, filename: str, **kwargs):
    """
    Returns True if the file has already been downloaded
    """
    already_downloaded = False

    if os.path.isfile(filename):
        already_downloaded = True
    if (
        kwargs.get("flac")
        and can_convert(filename)
        and os.path.isfile(filename[:-4] + ".flac")
    ):
        already_downloaded = True
    if kwargs.get("download_archive") and in_download_archive(track, **kwargs):
        already_downloaded = True

    if kwargs.get("flac") and can_convert(filename) and os.path.isfile(filename):
        already_downloaded = False

    if kwargs.get("overwrite"):
        already_downloaded = False

    if already_downloaded:
        if kwargs.get("c") or kwargs.get("remove") or kwargs.get("force_metadata"):
            return True
        else:
            logger.error(f'Track "{title}" already exists!')
            logger.error("Exiting... (run again with -c to continue)")
            sys.exit(1)
    return False


def in_download_archive(track: BasicTrack, **kwargs):
    """
    Returns True if a track_id exists in the download archive
    """
    archive_filename = kwargs.get("download_archive")
    if not archive_filename:
        return

    try:
        with get_filelock(archive_filename):
            with open(archive_filename, "a+", encoding="utf-8") as file:
                file.seek(0)
                track_id = str(track.id)
                for line in file:
                    if line.strip() == track_id:
                        return True
    except IOError as ioe:
        logger.error("Error trying to read download archive...")
        logger.error(ioe)

    return False


def record_download_archive(track: BasicTrack, **kwargs):
    """
    Write the track_id in the download archive
    """
    archive_filename = kwargs.get("download_archive")
    if not archive_filename:
        return

    try:
        with get_filelock(archive_filename):
            with open(archive_filename, "a", encoding="utf-8") as file:
                file.write(f"{track.id}\n")
    except IOError as ioe:
        logger.error("Error trying to write to download archive...")
        logger.error(ioe)


def _try_get_artwork(url: str, size: str = 'original') -> Optional[requests.Response]:
    new_artwork_url = url.replace("large", size)

    try:
        artwork_response = requests.get(new_artwork_url, allow_redirects=False, timeout=5)

        if artwork_response.status_code != 200:
            return None

        content_type = artwork_response.headers.get('Content-Type', '').lower()
        if content_type not in ('image/png', 'image/jpeg', 'image/jpg'):
            return None

        return artwork_response
    except requests.RequestException:
        return None


def build_ffmpeg_encoding_args(
    input_file: str,
    output_file: str,
    out_codec: str,
) -> List[str]:
    return [
        'ffmpeg',

        # Disable all the useless stuff
        '-loglevel', 'error',
        '-hide_banner',

        # Input stream
        '-i', input_file,

        # Encoding
        '-f', out_codec,

        # Output file
        output_file
    ]


def _write_streaming_response_to_pipe(
    response: requests.Response,
    pipe: Union[IO[bytes], io.BytesIO],
    **kwargs,
) -> None:
    total_length = int(response.headers.get("content-length"))

    min_size = kwargs.get("min_size") or 0
    max_size = kwargs.get("max_size") or math.inf  # max size of 0 treated as no max size

    if not min_size <= total_length <= max_size:
        raise SoundCloudException("File not within --min-size and --max-size bounds")

    received = 0

    for chunk in tqdm(
        response.iter_content(chunk_size=1024),
        total=(total_length / 1024) + 1,
        disable=bool(kwargs.get("hide_progress")),
    ):
        if not chunk:
            continue

        received += len(chunk)
        pipe.write(chunk)
        pipe.flush()

    if received != total_length:
        logger.error("connection closed prematurely, download incomplete")
        sys.exit(1)

    if not isinstance(pipe, io.BytesIO):
        pipe.close()


def _add_metadata_to_stream(
    track: BasicTrack,
    stream: io.BytesIO,
    playlist_info: Optional[PlaylistInfo] = None,
    **kwargs,
) -> None:
    logger.info("Applying metadata...")

    artwork_base_url = track.artwork_url or track.user.avatar_url
    artwork_response = None

    if kwargs.get("original_art"):
        artwork_response = _try_get_artwork(artwork_base_url, 'original')

    if artwork_response is None:
        artwork_response = _try_get_artwork(artwork_base_url, 't500x500')

    artist: str = track.user.username
    if bool(kwargs.get('extract_artist')):
        for dash in {" - ", " − ", " – ", " — ", " ― "}:
            if dash not in track.title:
                continue

            artist_title = track.title.split(dash, maxsplit=1)
            artist = artist_title[0].strip()
            track.title = artist_title[1].strip()
            break

    album_available: bool = playlist_info and not kwargs.get("no_album_tag")

    metadata = MetadataInfo(
        artist=artist,
        title=track.title,
        description=track.description,
        genre=track.genre,
        artwork_jpeg=artwork_response.content if artwork_response else None,
        link=track.permalink_url,
        date=track.created_at.strftime('%Y-%m-%d %H:%M:%S'),
        album_title=playlist_info["title"] if album_available else None,
        album_author=playlist_info["author"] if album_available else None,
        album_track_num=playlist_info["tracknumber"] if album_available else None,
    )

    mutagen_file = mutagen.File(stream)

    handler = METADATA_ASSEMBLERS.get(type(mutagen_file), None)
    if handler is None:
        logger.error(f'Metadata assemblers for {type(mutagen_file)} is unsupported. '
                     f'Please create an issue at https://github.com/flyingrub/scdl/issues and we will look into it')
        return

    # Delete all the existing tags and write our own tags
    stream.seek(0)
    mutagen_file.delete(stream)
    handler(mutagen_file, metadata)

    stream.seek(0)
    mutagen_file.save(stream)


def re_encode_to_out(
    track: BasicTrack,
    in_data: Union[requests.Response, str],
    out_codec: str,
    filename: str,
    playlist_info: Optional[PlaylistInfo] = None,
    skip_re_encoding: bool = False,
    **kwargs,
) -> None:
    to_stdout = is_downloading_to_stdout(**kwargs)

    encoded = re_encode_to_buffer(
        track,
        in_data,
        out_codec,
        playlist_info,
        skip_re_encoding,
        **kwargs,
    )

    out_handle = get_stdout() if to_stdout else open(filename, 'wb')
    out_handle.write(encoded.read())
    out_handle.flush()

    if not to_stdout:
        out_handle.close()


def _re_encode_ffmpeg(
    in_data: Union[requests.Response, str],  # streaming response or url
    out_codec: str,
    **kwargs,
) -> io.BytesIO:
    is_url: bool = isinstance(in_data, str)
    logger.info("Creating the ffmpeg pipe...")

    commands = build_ffmpeg_encoding_args(
        input_file=in_data if is_url else '-',
        output_file='pipe:1',
        out_codec=out_codec,
    )

    logger.debug(f"ffmpeg commands: {commands}")
    pipe = subprocess.Popen(
        commands,
        stdin=subprocess.PIPE,
        stdout=subprocess.PIPE,
        bufsize=-1,
    )

    # Stream the response to ffmpeg if needed
    if isinstance(in_data, requests.Response):
        assert pipe.stdin is not None
        _write_streaming_response_to_pipe(in_data, pipe.stdin, **kwargs)
        pipe.stdin.close()

    # todo: add error checks
    stdout, stderr = pipe.communicate()
    if stderr:
        logger.error(f'Got ffmpeg errors: {stderr.decode()}')

    return io.BytesIO(stdout)


def _copy_stream(
    in_data: requests.Response,  # streaming response or url
    **kwargs,
) -> io.BytesIO:
    result = io.BytesIO()
    _write_streaming_response_to_pipe(in_data, result, **kwargs)
    result.seek(0)
    return result


def re_encode_to_buffer(
    track: BasicTrack,
    in_data: Union[requests.Response, str],  # streaming response or url
    out_codec: str,
    playlist_info: Optional[PlaylistInfo] = None,
    skip_re_encoding: bool = False,
    **kwargs,
) -> io.BytesIO:
    if skip_re_encoding and isinstance(in_data, requests.Response):
        encoded_data = _copy_stream(in_data, **kwargs)
    else:
        encoded_data = _re_encode_ffmpeg(in_data, out_codec, **kwargs)

    # Remove original metadata, add our own, and we are done
    if not kwargs.get("original_metadata"):
        _add_metadata_to_stream(track, encoded_data, playlist_info, **kwargs)

    encoded_data.seek(0)
    return encoded_data


def is_ffmpeg_available():
    """
    Returns true if ffmpeg is available in the operating system
    """
    return shutil.which("ffmpeg") is not None


if __name__ == "__main__":
    main()<|MERGE_RESOLUTION|>--- conflicted
+++ resolved
@@ -764,7 +764,6 @@
     logger.debug(f"filename : {filename}")
     encoding_to_flac = bool(kwargs.get("flac")) and can_convert(orig_filename)
 
-<<<<<<< HEAD
     if encoding_to_flac:
         filename = filename[:-4] + ".flac"
 
@@ -783,65 +782,6 @@
     )
 
     return filename, False
-=======
-    # Skip if file ID or filename already exists
-    if already_downloaded(track, title, filename, **kwargs):
-        if kwargs.get("flac") and can_convert(filename):
-            filename = filename[:-4] + ".flac"
-        return (filename, True)
-
-    # Write file
-    total_length = int(r.headers.get("content-length"))
-
-    min_size = kwargs.get("min_size") or 0
-    max_size = kwargs.get("max_size") or math.inf # max size of 0 treated as no max size
-
-    if not min_size <= total_length <= max_size:
-        raise SoundCloudException("File not within --min-size and --max-size bounds")
-
-    with tempfile.TemporaryDirectory() as tmpdir:
-        received = 0
-        temp_path = pathlib.Path(tmpdir) / "scdl-download"
-        with open(temp_path, "wb") as f:
-            with tqdm.wrapattr(
-                f,
-                "write",
-                total=total_length,
-                disable=bool(kwargs.get("hide_progress")),
-            ) as fobj:
-                for chunk in r.iter_content(chunk_size=CHUNK_SIZE):
-                    if chunk:
-                        received += len(chunk)
-                        fobj.write(chunk)
-
-        if received != total_length:
-            raise SoundCloudException(
-                "Connection closed prematurely, download incomplete"
-            )
-
-        src_file = temp_path
-        dest_file = filename
-        if kwargs.get("flac") and can_convert(filename):
-            flac_path = pathlib.Path(tmpdir) / "scdl-download-flac"
-            logger.info("Converting to .flac...")
-            command = [
-                "ffmpeg",
-                "-i",
-                temp_path,
-                "-f",
-                "flac",
-                flac_path,
-            ]
-            run_ffmpeg_command_with_progress(
-                command, track.duration, bool(kwargs.get("hide_progress"))
-            )
-            src_file = flac_path
-            dest_file = sanitize_str(filename[:-4], ".flac")
-
-        shutil.move(src_file, dest_file)
-
-        return (pathlib.Path(dest_file).name, False)
->>>>>>> 69f7741c
 
 
 def get_transcoding_m3u8(client: SoundCloud, transcoding: Transcoding, **kwargs):
@@ -911,7 +851,6 @@
     url = get_transcoding_m3u8(client, transcoding, **kwargs)
     _, ext = os.path.splitext(filename)
 
-<<<<<<< HEAD
     re_encode_to_out(
         track,
         url,
@@ -920,23 +859,6 @@
         playlist_info,
         **kwargs,
     )
-=======
-    with tempfile.TemporaryDirectory() as tmpdir:
-        temp_path = pathlib.Path(tmpdir) / ("scdl-download" + ext)
-        command = [
-            "ffmpeg",
-            "-i",
-            url,
-            "-c",
-            "copy",
-            temp_path,
-        ]
-        run_ffmpeg_command_with_progress(
-            command, track.duration, bool(kwargs.get("hide_progress"))
-        )
-
-        shutil.move(temp_path, filename_path)
->>>>>>> 69f7741c
 
     return filename, False
 
