--- conflicted
+++ resolved
@@ -4,26 +4,20 @@
 """scdl allows you to download music from Soundcloud
 
 Usage:
-    scdl (-l <track_url> | me) [-a | -f | -C | -t | -p | -r][-c | --force-metadata][-n <maxtracks>]
-[-o <offset>][--hidewarnings][--debug | --error][--path <path>][--addtofile][--addtimestamp]
-[--onlymp3][--hide-progress][--min-size <size>][--max-size <size>][--remove][--no-album-tag]
-<<<<<<< HEAD
-[--no-playlist-folder][--download-archive <file>][--extract-artist][--flac][--original-art]
-[--original-name][--no-original][--only-original][--name-format <format>][--strict-playlist]
-[--playlist-name-format <format>][--client-id <id>][--auth-token <token>][--overwrite][--no-playlist]
-=======
-[--no-playlist-folder][--download-archive <file>][--sync <file>][--extract-artist][--flac]
-    scdl me (-s | -a | -f | -t | -p | -m)[-c | --force-metadata][-n <maxtracks>]\
-[-o <offset>][--hidewarnings][--debug | --error][--path <path>][--addtofile][--addtimestamp]
-[--onlymp3][--hide-progress][--min-size <size>][--max-size <size>][--remove]
-[--no-playlist-folder][--download-archive <file>][--sync <file>][--extract-artist][--flac][--no-album-tag]
->>>>>>> 528cd086
+    scdl (-l <track_url> | me) [-a | -f | -C | -t | -p | -r][-c | --force-metadata]
+    [-n <maxtracks>][-o <offset>][--hidewarnings][--debug | --error][--path <path>]
+    [--addtofile][--addtimestamp][--onlymp3][--hide-progress][--min-size <size>]
+    [--max-size <size>][--remove][--no-album-tag][--no-playlist-folder]
+    [--download-archive <file>][--sync <file>][--extract-artist][--flac][--original-art]
+    [--original-name][--no-original][--only-original][--name-format <format>]
+    [--strict-playlist][--playlist-name-format <format>][--client-id <id>]
+    [--auth-token <token>][--overwrite][--no-playlist]
+    
     scdl -h | --help
     scdl --version
 
 
 Options:
-<<<<<<< HEAD
     -h --help                       Show this screen
     --version                       Show version
     -l [url]                        URL can be track/playlist/user
@@ -56,6 +50,7 @@
                                     even if track has a Downloadable file
     --path [path]                   Use a custom path for downloaded files
     --remove                        Remove any files not downloaded from execution
+    --sync [file]               Compares an archive file to a playlist and downloads/removes any changed tracks
     --flac                          Convert original files to .flac
     --no-album-tag                  On some player track get the same cover art if from the same album, this prevent it
     --original-art                  Download original cover art
@@ -69,44 +64,6 @@
     --overwrite                     Overwrite file if it already exists
     --strict-playlist               Abort playlist downloading if one track fails to download
     --no-playlist                   Skip downloading playlists
-=======
-    -h --help                   Show this screen
-    --version                   Show version
-    me                          Use the user profile from the auth_token
-    -l [url]                    URL can be track/playlist/user
-    -n [maxtracks]              Download the n last tracks of a playlist according to the creation date
-    -s                          Download the stream of a user (token needed)
-    -a                          Download all tracks of user (including reposts)
-    -t                          Download all uploads of a user (no reposts)
-    -f                          Download all favorites of a user
-    -C                          Download all commented by a user
-    -p                          Download all playlists of a user
-    -m                          Download all liked and owned playlists of user
-    -c                          Continue if a downloaded file already exists
-    --force-metadata            This will set metadata on already downloaded track
-    -o [offset]                 Begin with a custom offset
-    --addtimestamp              Add track creation timestamp to filename,
-                                which allows for chronological sorting
-    --addtofile                 Add artist to filename if missing
-    --debug                     Set log level to DEBUG
-    --download-archive [file]   Keep track of track IDs in an archive file,
-                                and skip already-downloaded files
-    --error                     Set log level to ERROR
-    --extract-artist            Set artist tag from title instead of username
-    --hide-progress             Hide the wget progress bar
-    --hidewarnings              Hide Warnings. (use with precaution)
-    --max-size [max-size]       Skip tracks larger than size (k/m/g)
-    --min-size [min-size]       Skip tracks smaller than size (k/m/g)
-    --no-playlist-folder        Download playlist tracks into main directory,
-                                instead of making a playlist subfolder
-    --onlymp3                   Download only the streamable mp3 file,
-                                even if track has a Downloadable file
-    --path [path]               Use a custom path for downloaded files
-    --remove                    Remove any files not downloaded from execution
-    --sync [file]               Compares an archive file to a playlist and downloads/removes any changed tracks
-    --flac                      Convert original files to .flac
-    --no-album-tag              On some player track get the same cover art if from the same album, this prevent it
->>>>>>> 528cd086
 """
 
 import cgi
@@ -128,16 +85,7 @@
 import traceback
 import urllib.parse
 import warnings
-<<<<<<< HEAD
 from dataclasses import asdict
-=======
-import math
-import requests
-import re
-import tempfile
-import codecs
-import shutil
->>>>>>> 528cd086
 
 import mutagen
 from mutagen.easymp4 import EasyMP4
@@ -159,35 +107,6 @@
 logger.setLevel(logging.INFO)
 logger.addFilter(utils.ColorizeFilter())
 
-<<<<<<< HEAD
-=======
-arguments = None
-token = ''
-path = ''
-dl_ar = ''
-offset = 1
-
-url = {
-    'playlists-liked': ('https://api-v2.soundcloud.com/users/{0}/playlists'
-                        '/liked_and_owned?limit=200'),
-    'favorites': ('https://api-v2.soundcloud.com/users/{0}/track_likes?'
-                  'limit=200'),
-    'commented': ('https://api-v2.soundcloud.com/users/{0}/comments'),
-    'tracks': ('https://api-v2.soundcloud.com/users/{0}/tracks?'
-               'limit=200'),
-    'all': ('https://api-v2.soundcloud.com/profile/soundcloud:users:{0}?'
-            'limit=200'),
-    'playlists': ('https://api-v2.soundcloud.com/users/{0}/playlists?'
-                  'limit=5'),
-    'resolve': ('https://api-v2.soundcloud.com/resolve?url={0}'),
-    'trackinfo': ('https://api-v2.soundcloud.com/tracks/{0}'),
-    'original_download' : ("https://api-v2.soundcloud.com/tracks/{0}/download"),
-    'user': ('https://api-v2.soundcloud.com/users/{0}'),
-    'me': ('https://api-v2.soundcloud.com/me?oauth_token={0}')
-}
-client = client.Client()
-
->>>>>>> 528cd086
 fileToKeep = []
 
 class SoundCloudException(Exception):
@@ -215,14 +134,7 @@
     # Parse arguments
     arguments = docopt(__doc__, version=__version__)
 
-<<<<<<< HEAD
     if arguments["--debug"]:
-=======
-    # import conf file
-    get_config()
-
-    if arguments['--debug']:
->>>>>>> 528cd086
         logger.level = logging.DEBUG
     elif arguments["--error"]:
         logger.level = logging.ERROR
@@ -232,14 +144,10 @@
     else:
         config_file = pathlib.Path.home().joinpath(".config", "scdl", "scdl.cfg")
 
-<<<<<<< HEAD
     # import conf file
     config = get_config(config_file)
     
     logger.info("Soundcloud Downloader")
-=======
-    logger.info('Soundcloud Downloader')
->>>>>>> 528cd086
     logger.debug(arguments)
         
     client_id = arguments["--client-id"] or config["scdl"]["client_id"]
@@ -286,7 +194,6 @@
 
     if arguments["--max-size"] is not None:
         try:
-<<<<<<< HEAD
             arguments["--max-size"] = utils.size_in_bytes(arguments["--max-size"])
         except Exception:
             logger.error("Max size should be an integer with a possible unit suffix")
@@ -316,86 +223,6 @@
         
     # change download path
     path = arguments["--path"] or config["scdl"]["path"]
-=======
-            arguments['--max-size'] = utils.size_in_bytes(
-                arguments['--max-size']
-            )
-        except:
-            logger.error(
-                'Max size should be an integer with a possible unit suffix'
-            )
-            sys.exit(-1)
-        logger.debug('max-size: %d', arguments['--max-size'])
-
-    if arguments['--hidewarnings']:
-        warnings.filterwarnings('ignore')
-
-    if arguments['--path'] is not None:
-        if os.path.exists(arguments['--path']):
-            os.chdir(arguments['--path'])
-        else:
-            logger.error('Invalid path in arguments...')
-            sys.exit(-1)
-    logger.debug('Downloading to ' + os.getcwd() + '...')
-
-    if arguments['-l']:
-        parse_url(arguments['-l'])
-    elif arguments['me']:
-        if arguments['-f']:
-            download(who_am_i(), 'favorites', 'likes')
-        if arguments['-C']:
-            download(who_am_i(), 'commented', 'commented tracks')
-        elif arguments['-t']:
-            download(who_am_i(), 'tracks', 'uploaded tracks')
-        elif arguments['-a']:
-            download(who_am_i(), 'all', 'tracks and reposts')
-        elif arguments['-p']:
-            download(who_am_i(), 'playlists', 'playlists')
-        elif arguments['-m']:
-            download(who_am_i(), 'playlists-liked', 'my and liked playlists')
-
-    if arguments['--remove']:
-        remove_files()
-
-def get_config():
-    """
-    Reads the music download filepath from scdl.cfg
-    """
-    global token
-    global arguments
-    global dl_ar
-    config = configparser.ConfigParser()
-    if 'XDG_CONFIG_HOME' in os.environ:
-        config_file = os.path.join(
-            os.environ['XDG_CONFIG_HOME'], 'scdl', 'scdl.cfg',
-        )
-    else:
-        config_file = os.path.join(
-            os.path.expanduser('~'), '.config', 'scdl', 'scdl.cfg',
-        )
-    config.read(config_file, 'utf8')
-    try:
-        token = config['scdl']['auth_token']
-        path = config['scdl']['path']
-        dl_ar = config['scdl']['download_archive']
-        args = config['arguments']['args'].strip().split()
-        config_args = {}
-
-        for key in args:
-            if '=' in key:
-                key = key.split('=')
-                config_args[key[0]] = key[1]
-            else:
-                config_args[key] = True
-
-        # merge arguments
-        arguments = dict([(str(key),arguments.get(key) or config_args.get(key)) \
-                for key in set(config_args) | set(arguments)])
-    except:
-        logger.error('Are you sure scdl.cfg is in $HOME/.config/scdl/ ?')
-        logger.error('Are all variables defined there?')
-        sys.exit(-1)
->>>>>>> 528cd086
     if os.path.exists(path):
         os.chdir(path)
     else:
@@ -444,24 +271,9 @@
     """
     Gets config from scdl.cfg
     """
-<<<<<<< HEAD
     config = configparser.ConfigParser()
     
     default_config_file = pathlib.Path(__file__).with_name("scdl.cfg")
-=======
-    try:
-        item_url = url['resolve'].format(track_url)
-
-        if 'm.' in item_url: # mobile links
-            item_url.replace('m.','')
-        elif '.app' in item_url:
-            item_url = requests.get(item_url).url.split("?")[0]
-
-        r = requests.get(item_url, params={'client_id': client_id})
-        logger.debug(r.url)
-        if r.status_code == 403:
-            return get_item(track_url, ALT_CLIENT_ID)
->>>>>>> 528cd086
 
     # load default config first
     config.read_file(open(default_config_file, encoding="UTF-8"))
@@ -488,7 +300,6 @@
     logger.debug(item)
     offset = kwargs.get("offset", 0)
     if not item:
-<<<<<<< HEAD
         logger.error("URL is not valid")
         sys.exit(1)
     elif item.kind == "track":
@@ -563,37 +374,6 @@
                     if kwargs.get("strict_playlist"):
                         sys.exit(1)
             logger.info(f"Downloaded all reposts of user {user.username}!")
-=======
-        return
-    elif item['kind'] == 'track':
-        logger.info('Found a track')
-        download_track(item)
-    elif item['kind'] == 'playlist':
-        logger.info('Found a playlist')
-
-        if arguments['--sync'] is not None:
-            if os.path.exists(arguments['--sync']) and os.path.isfile(arguments['--sync']):
-                item = sync(item)
-            else:
-                logger.error('Invalid sync archive file...')
-                sys.exit(-1)
-
-        download_playlist(item)
-    elif item['kind'] == 'user':
-        logger.info('Found a user profile')
-        if arguments['-f']:
-            download(item, 'favorites', 'likes')
-        elif arguments['-C']:
-            download(item, 'commented', 'commented tracks')
-        elif arguments['-t']:
-            download(item, 'tracks', 'uploaded tracks')
-        elif arguments['-a']:
-            download(item, 'all', 'tracks and reposts')
-        elif arguments['-p']:
-            download(item, 'playlists', 'playlists')
-        elif arguments['-m']:
-            download(item, 'playlists-liked', 'my and liked playlists')
->>>>>>> 528cd086
         else:
             logger.error("Please provide a download type...")
             sys.exit(1)
@@ -611,122 +391,53 @@
         if f not in fileToKeep:
             os.remove(f)
 
-<<<<<<< HEAD
-def download_playlist(client: SoundCloud, playlist: BasicAlbumPlaylist, **kwargs):
-=======
-def sync(playlist):
-    """
-    Downloads tracks that have been changed on playlist since last archive file
-    """
+def sync(client: SoundCloud, playlist: BasicAlbumPlaylist, archive):
+    """
+    Downloads/Removes tracks that have been changed on playlist since last archive file
+    """
+    
     logger.info("Comparing tracks...")
-    with open(arguments['--sync']) as f:
+    with open(archive) as f:
         try:
             old = [int(i) for i in ''.join(f.readlines()).strip().split('\n')]
         except IOError as ioe:
-            logger.error('Error trying to read download archive...')
+            logger.error(f'Error trying to read download archive {archive}')
             logger.debug(ioe)
-    new = [track['id'] for track in playlist['tracks']]
+            
+    kwargs["download_archive"] = archive
+    
+    new = [track.id for track in playlist.tracks]
     add = set(new).difference(old) # find tracks to download
     rem = set(old).difference(new) # find tracks to remove
-
-    invalid_chars = '\/:*?|<>"'
-    playlist_name = playlist['title'].encode('utf-8', 'ignore')
-    playlist_name = playlist_name.decode('utf8')
-    playlist_name = ''.join(c for c in playlist_name if c not in invalid_chars)
-
-    cwd = os.getcwd()
-    if not arguments['--no-playlist-folder']:
-        os.chdir(playlist_name)
 
     if not (add or rem):
         logger.info("No changes found. Exiting...")
         sys.exit(0)
 
     if rem:
-        for t in rem:
-            info_url = url["trackinfo"].format(t)
-            r = requests.get(info_url, params={'client_id': CLIENT_ID}, stream=True)
-            track = r.json()
-            logger.debug(track)
-            name = get_filename(track)
-            if name in os.listdir('.') and os.path.isfile(name):
-                os.remove(name)
-                logger.info('Removed {0}'.format(name))
+        for track_id in rem:
+            track_name = client.get_track(track_id)
+            if os.path.isfile(track_name):
+                os.remove(track_name)
+                logger.info(f'Removed {track_name}')
             else:
-                logger.info('Could not find {0} to remove'.format(name))
-                rem.remove(t)
-        with open(arguments['--sync'],'w') as f:
-          for t in old:
-            if t not in rem:
-              f.write(str(t)+'\n')
-
-    os.chdir(cwd)
-    playlist['tracks'] = [i for i in playlist['tracks'] if i['id'] in add]
-
-    return playlist
-
-def get_track_info(track):
-    """
-    Fetches track info from Soundcloud, given a track_id
-    """
-    if 'media' in track:
-        return track
-
-    logger.info('Retrieving more info on the track')
-    info_url = url["trackinfo"].format(track['id'])
-    r = requests.get(info_url, params={'client_id': CLIENT_ID}, stream=True)
-    item = r.json()
-    logger.debug(item)
-    return item
-
-
-def download(user, dl_type, name):
-    """
-    Download user items of dl_type (ie. all, playlists, liked, commented, etc.)
-    """
-    if not is_ffmpeg_available():
-        logger.error('ffmpeg is not available and download cannot continue. Please install ffmpeg and re-run the program.')
-        return
-
-    username = user['username']
-    user_id = user['id']
-    logger.info(
-        'Retrieving all {0} of user {1}...'.format(name, username)
-    )
-    dl_url = url[dl_type].format(user_id)
-    logger.debug(dl_url)
-    resources = client.get_collection(dl_url, token)
-    del resources[:offset - 1]
-    logger.debug(resources)
-    total = len(resources)
-    logger.info('Retrieved {0} {1}'.format(total, name))
-    for counter, item in enumerate(resources, offset):
-        try:
-            logger.debug(item)
-            logger.info('{0} n°{1} of {2}'.format(
-                name.capitalize(), counter, total)
-            )
-            if dl_type == 'all':
-                item_name = item['type'].split('-')[0]  # remove the '-repost'
-                uri = item[item_name]['uri']
-                parse_url(uri)
-            elif dl_type == 'playlists':
-                download_playlist(item)
-            elif dl_type == 'playlists-liked':
-                parse_url(item['playlist']['uri'])
-            elif dl_type == 'tracks':
-                download_track(item)
-            else:
-                download_track(item['track'])
-        except Exception as e:
-            logger.exception(e)
-    logger.info('Downloaded all {0} {1} of user {2}!'.format(
-        total, name, username)
-    )
-
-
-def download_playlist(playlist):
->>>>>>> 528cd086
+                logger.info('Could not find {track_name} to remove')
+                rem.remove(track_id)
+        with open(archive,'w') as f:
+          for track_id in old:
+            if track_id not in rem:
+              f.write(str(track_id)+'\n')
+    else:
+        logger.info('No tracks to remove.')
+              
+    if add:
+        playlist.tracks = [track for track in playlist.tracks if track.id in add]
+        return playlist.tracks
+    else:
+        logger.info('No tracks to download. Exiting...')
+        sys.exit(0)
+
+def download_playlist(client: SoundCloud, playlist: BasicAlbumPlaylist, **kwargs):
     """
     Downloads a playlist
     """
@@ -741,6 +452,14 @@
         if not os.path.exists(playlist_name):
             os.makedirs(playlist_name)
         os.chdir(playlist_name)
+        
+    if kwargs.get("sync"):
+          archive = kwargs.get("sync")
+          if os.path.isfile(archive):
+                playlist.tracks = sync(client, playlist, archive)
+          else:
+                logger.error(f"Invalid sync archive file {archive}")
+                sys.exit(-1)
 
     try:
         if kwargs.get("n"):  # Order by creation date and get the n lasts tracks
@@ -1051,14 +770,10 @@
         and os.path.isfile(filename[:-4] + ".flac")
     ):
         already_downloaded = True
-<<<<<<< HEAD
         if kwargs.get("overwrite"):
             os.remove(filename[:-4] + ".flac")
             already_downloaded = False
     if kwargs.get("download_archive") and in_download_archive(track, **kwargs):
-=======
-    if (arguments['--download-archive'] or dl_ar != '') and in_download_archive(track):
->>>>>>> 528cd086
         already_downloaded = True
 
     if kwargs.get("flac") and can_convert(filename) and os.path.isfile(filename):
@@ -1078,18 +793,10 @@
     """
     Returns True if a track_id exists in the download archive
     """
-<<<<<<< HEAD
     if not kwargs.get("download_archive"):
         return
 
     archive_filename = kwargs.get("download_archive")
-=======
-    global arguments
-    if not arguments['--download-archive'] and not dl_ar:
-        return
-
-    archive_filename = dl_ar if not arguments['--download-archive'] else arguments.get('--download-archive')
->>>>>>> 528cd086
     try:
         with open(archive_filename, "a+", encoding="utf-8") as file:
             file.seek(0)
@@ -1108,18 +815,10 @@
     """
     Write the track_id in the download archive
     """
-<<<<<<< HEAD
     if not kwargs.get("download_archive"):
         return
 
     archive_filename = kwargs.get("download_archive")
-=======
-    global arguments
-    if not arguments['--download-archive'] and not dl_ar:
-        return
-
-    archive_filename = dl_ar if not arguments['--download-archive'] else arguments.get('--download-archive')
->>>>>>> 528cd086
     try:
         with open(archive_filename, "a", encoding="utf-8") as file:
             file.write(f"{track.id}\n")
