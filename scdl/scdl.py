#!/usr/bin/env python3
# -*- encoding: utf-8 -*-

"""scdl allow you to download music from soundcloud

Usage:
    scdl -l <track_url> [-a | -f | -t | -p][-c][-o <offset>]\
[--hidewarnings][--debug | --error][--path <path>][--addtofile][--onlymp3][--hide-progress]
    scdl me (-s | -a | -f | -t | -p)[-c][-o <offset>]\
[--hidewarnings][--debug | --error][--path <path>][--addtofile][--onlymp3][--hide-progress]
    scdl -h | --help
    scdl --version


Options:
    -h --help          Show this screen
    --version          Show version
    me                 Use the user profile from the auth_token
    -l [url]           URL can be track/playlist/user
    -s                 Download the stream of an user (token needed)
    -a                 Download all track of an user (including repost)
    -t                 Download all upload of an user
    -f                 Download all favorite of an user
    -p                 Download all playlist of an user
    -c                 Continue if a music already exist
    -o [offset]        Begin with a custom offset
    --path [path]      Use a custom path for this time
    --hidewarnings     Hide Warnings. (use with precaution)
    --addtofile        Add the artist name to the filename if it isn't in the filename already
    --onlymp3          Download only the mp3 file even if the track is Downloadable
    --error            Only print debug information (Error/Warning)
    --debug            Print every information and
    --hide-progress    Hide the wget progress bar
"""

import json
import logging
import os
import signal
import sys
import time
<<<<<<< HEAD
import math
=======
import urllib.request
import warnings
>>>>>>> e2d51b81

import configparser
import mutagen
import wget
from docopt import docopt
from requests.exceptions import HTTPError

from scdl import __version__
from scdl import soundcloud, utils

logging.basicConfig(level=logging.INFO, format='%(message)s')
logging.getLogger("requests").setLevel(logging.WARNING)
logger = logging.getLogger(__name__)
logger.setLevel(logging.INFO)
logger.addFilter(utils.ColorizeFilter())
logger.newline = print

arguments = None
token = ''
path = ''
offset = 0
scdl_client_id = '95a4c0ef214f2a4a0852142807b54b35'

client = soundcloud.Client(client_id=scdl_client_id)


def main():
    """
    Main function, call parse_url
    """
    signal.signal(signal.SIGINT, signal_handler)
    global offset
    global arguments

    # import conf file
    get_config()

    # Parse argument
    arguments = docopt(__doc__, version=__version__)

    if arguments['--debug']:
        logger.level = logging.DEBUG
    elif arguments['--error']:
        logger.level = logging.ERROR

    logger.info('Soundcloud Downloader')
    logger.debug(arguments)

    if arguments['-o'] is not None:
        try:
            offset = int(arguments['-o']) - 1
        except:
            logger.error('Offset should be an integer...')
            sys.exit()
        logger.debug('offset: %d', offset)

    if arguments['--hidewarnings']:
        warnings.filterwarnings('ignore')

    if arguments['--path'] is not None:
        if os.path.exists(arguments['--path']):
            os.chdir(arguments['--path'])
        else:
            logger.error('Invalid path in arguments...')
            sys.exit()
    logger.debug('Downloading to '+os.getcwd()+'...')

    logger.newline()
    if arguments['-l']:
        parse_url(arguments['-l'])
    elif arguments['me']:
        if arguments['-a']:
            download_all_user_tracks(who_am_i())
        elif arguments['-f']:
            download_all_of_user(who_am_i(), 'favorite', download_track)
        elif arguments['-t']:
            download_all_of_user(who_am_i(), 'track', download_track)
        elif arguments['-p']:
            download_all_of_user(who_am_i(), 'playlist', download_playlist)


def get_config():
    """
    read the path where to store music
    """
    global token
    config = configparser.ConfigParser()
    config.read(os.path.join(os.path.expanduser('~'), '.config/scdl/scdl.cfg'))
    try:
        token = config['scdl']['auth_token']
        path = config['scdl']['path']
    except:
        logger.error('Are you sure scdl.cfg is in $HOME/.config/scdl/ ?')
        sys.exit()
    if os.path.exists(path):
        os.chdir(path)
    else:
        logger.error('Invalid path in scdl.cfg...')
        sys.exit()


def get_item(track_url):
    """
    Fetches metadata for an track or playlist
    """

    try:
        item = client.get('/resolve', url=track_url)
    except Exception:
        logger.error('Error resolving url, retrying...')
        time.sleep(5)
        try:
            item = client.get('/resolve', url=track_url)
        except Exception as e:
            logger.error('Could not resolve url {0}'.format(track_url))
            logger.exception(e)
            sys.exit(0)
    return item


def parse_url(track_url):
    """
    Detects if the URL is a track or playlists, and parses the track(s) to the track downloader
    """
    global arguments
    item = get_item(track_url)

    if not item:
        return
    elif isinstance(item, soundcloud.resource.ResourceList):
        download_all(item)
    elif item.kind == 'track':
        logger.info('Found a track')
        download_track(item)
    elif item.kind == 'playlist':
        logger.info('Found a playlist')
        download_playlist(item)
    elif item.kind == 'user':
        logger.info('Found an user profile')
        if arguments['-f']:
            download_all_of_user(item, 'favorite', download_track)
        elif arguments['-t']:
            download_all_of_user(item, 'track', download_track)
        elif arguments['-a']:
            download_all_user_tracks(item)
        elif arguments['-p']:
            download_all_of_user(item, 'playlist', download_playlist)
        else:
            logger.error('Please provide a download type...')
    else:
        logger.error('Unknown item type')


def who_am_i():
    """
    display to who the current token correspond, check if the token is valid
    """
    global client
    client = soundcloud.Client(access_token=token, client_id=scdl_client_id)

    try:
        current_user = client.get('/me')
    except:
        logger.error('Invalid token...')
        sys.exit(0)
    logger.info('Hello {0.username}!'.format(current_user))
    logger.newline()
    return current_user


def download_all_user_tracks(user):
    """
    Find track & repost of the user
    """
    global offset
    resources = list()
    prev_offset, start_offset = None, offset

    logger.info('Retrieving all the track of user {0.username}...'.format(user))
    while offset != prev_offset:
        url = 'https://api-v2.soundcloud.com/profile/soundcloud:users:{0.id}?limit=200&offset={1}&client_id={2}'.format(user, offset, scdl_client_id)
        logger.debug('url: ' + url)

        response = urllib.request.urlopen(url)
        data = response.read()
        text = data.decode('utf-8')
        json_data = json.loads(text)['collection']

        resources.extend(json_data);
        prev_offset, offset = offset, start_offset + len(resources)

    total = len(resources)
    s = '' if total == 1 else 's'
    logger.info('Retrieved {0} track{1}'.format(total, s))
    for counter, item in enumerate(resources, 1):
        try:
            name = 'track' if item['type'] == 'track-repost' else item['type']
            logger.info('n°{1} of {2} is a {0}'.format(name, counter + start_offset, total))
            logger.debug(item[name])
            parse_url(item[name]['uri'])
        except Exception as e:
            logger.exception(e)
    logger.info('Downloaded all {2} {0}{1} of user {3.username}!'.format(name, s, total, user))


def download_all_of_user(user, name, download_function):
    """
    Download all items of an user. Can be playlist or track, or whatever handled by the download function.
    """
    logger.info('Retrieving the {1}s of user {0.username}...'.format(user, name))
    items = client.get_all('/users/{0.id}/{1}s'.format(user, name), offset=offset)
    total = len(items)
    s = '' if total == 1 else 's'
    logger.info('Retrieved {2} {0}{1}'.format(name, s, total))
    for counter, item in enumerate(items, 1):
        try:
            logger.info('{0} n°{1} of {2}'.format(name.capitalize(), counter + offset, total))
            download_function(item)
        except Exception as e:
            logger.exception(e)
    logger.info('Downloaded all {2} {0}{1} of user {3.username}!'.format(name, s, total, user))


def download_my_stream():
    """
    DONT WORK FOR NOW
    Download the stream of the current user
    """
    client = soundcloud.Client(access_token=token, client_id=scdl_client_id)
    activities = client.get('/me/activities')
    logger.debug(activities)


def download_playlist(playlist):
    """
    Download a playlist
    """
    invalid_chars = '\/:*?|<>"'
    playlist_name = playlist.title.encode('utf-8', 'ignore').decode('utf-8')
    playlist_name = ''.join(c for c in playlist_name if c not in invalid_chars)

    if not os.path.exists(playlist_name):
        os.makedirs(playlist_name)
    os.chdir(playlist_name)

<<<<<<< HEAD
    playlist_file = open(playlist_name + ".m3u", "w+")
    playlist_file.write("#EXTM3U\n")

    for track_raw in playlist.tracks:
        count += 1
        mp3_url = get_item(track_raw["permalink_url"])
        log('Track n°%d' % (count), strverbosity=1)
        download_track(mp3_url, playlist.title, playlist_file)

    playlist_file.close()
=======
    for counter, track_raw in enumerate(playlist.tracks, 1):
        mp3_url = get_item(track_raw['permalink_url'])
        logger.info('Track n°{0}'.format(counter))
        download_track(mp3_url, playlist.title)
>>>>>>> e2d51b81

    os.chdir('..')


def download_all(tracks):
    """
    Download all song of a page
    Not recommended
    """
    logger.error('NOTE: This will only download the songs of the page.(49 max)')
    logger.error('I recommend you to provide an user link and a download type.')
    for counter, track in enumerate(tracks, 1):
        logger.newline()
        logger.info('Track n°{0}'.format(counter))
        download_track(track)


def alternative_download(track):
    """
    Not sure if the url is sill correct...
    """
    logger.debug('alternative_download used')
    url = 'http://api.soundcloud.com/i1/tracks/{0.id}/streams?client_id=a3e059563d7fd3372b49b37f00a00bcf'.format(track)
    res = urllib.request.urlopen(url)
    data = res.read().decode('utf-8')
    json_data = json.loads(data)
    try:
        mp3_url = json_data['http_mp3_128_url']
    except KeyError:
        logger.error('http_mp3_128_url not found in json response, report to developer.')
        mp3_url = None
    return mp3_url


def download_track(track, playlist_name=None, playlist_file=None):
    """
    Downloads a track
    """
    global arguments

    if track.streamable:
        try:
            stream_url = client.get(track.stream_url, allow_redirects=False)
            url = stream_url.location
        except HTTPError:
            url = alternative_download(track)
    else:
        logger.error('{0.title} is not streamable...'.format(track))
        logger.newline()
        return
    title = track.title
    title = title.encode('utf-8', 'ignore').decode(sys.stdout.encoding)
    logger.info('Downloading {0}'.format(title))

    #filename
    if track.downloadable and not arguments['--onlymp3']:
        logger.info('Downloading the orginal file.')
        url = '{0.download_url}?client_id={1}'.format(track, scdl_client_id)

        filename = urllib.request.urlopen(url).info()['Content-Disposition'].split('filename=')[1]
        if filename[0] == '"' or filename[0] == "'":
            filename = filename[1:-1]
    else:
        invalid_chars = '\/:*?|<>"'
        if track.user['username'] not in title and arguments['--addtofile']:
            title = '{0.user[username]} - {1}'.format(track, title)
        title = ''.join(c for c in title if c not in invalid_chars)
        filename = title + '.mp3'

    # Add the track to the generated m3u playlist file
    if playlist_file:
        duration = math.floor(track.duration / 1000)
        playlist_file.write("#EXTINF:" + str(duration) + "," + title + "\n")
        playlist_file.write(filename + "\n")

    # Download
    if not os.path.isfile(filename):
        if arguments['--hide-progress']:
            wget.download(url, filename, bar=None)
        else:
            wget.download(url, filename)
        logger.newline()
        if '.mp3' in filename:
            try:
                if playlist_name is None:
                    settags(track, filename)
                else:
                    settags(track, filename, playlist_name)
            except:
                logger.error('Error trying to set the tags...')
        else:
            logger.error("This type of audio doesn't support tagging...")
    else:
        if arguments['-c']:
            logger.info('{0} already Downloaded'.format(title))
            logger.newline()
            return
        else:
            logger.newline()
            logger.error('Music already exists ! (exiting)')
            sys.exit(0)

    logger.newline()
    logger.info('{0} Downloaded.'.format(filename))
    logger.newline()


def settags(track, filename, album='Soundcloud'):
    """
    Set the tags to the mp3
    """
    logger.info('Settings tags...')
    user = client.get('/users/{0.user_id}'.format(track), allow_redirects=False)

    artwork_url = track.artwork_url
    if artwork_url is None:
        artwork_url = user.avatar_url
    artwork_url = artwork_url.replace('large', 't500x500')
    urllib.request.urlretrieve(artwork_url, '/tmp/scdl.jpg')

    audio = mutagen.File(filename)
    audio['TIT2'] = mutagen.id3.TIT2(encoding=3, text=track.title)
    audio['TALB'] = mutagen.id3.TALB(encoding=3, text=album)
    audio['TPE1'] = mutagen.id3.TPE1(encoding=3, text=user.username)
    audio['TCON'] = mutagen.id3.TCON(encoding=3, text=track.genre)
    if artwork_url is not None:
        audio['APIC'] = mutagen.id3.APIC(encoding=3, mime='image/jpeg', type=3, desc='Cover',
                                         data=open('/tmp/scdl.jpg', 'rb').read())
    else:
        logger.error('Artwork can not be set.')
    audio.save()


def signal_handler(signal, frame):
    """
    handle keyboardinterrupt
    """
    time.sleep(1)
    files = os.listdir()
    for f in files:
        if not os.path.isdir(f) and '.tmp' in f:
            os.remove(f)

    logger.newline()
    logger.info('Good bye!')
    sys.exit(0)

if __name__ == '__main__':
    main()<|MERGE_RESOLUTION|>--- conflicted
+++ resolved
@@ -39,12 +39,9 @@
 import signal
 import sys
 import time
-<<<<<<< HEAD
-import math
-=======
 import urllib.request
 import warnings
->>>>>>> e2d51b81
+import math
 
 import configparser
 import mutagen
@@ -290,24 +287,15 @@
         os.makedirs(playlist_name)
     os.chdir(playlist_name)
 
-<<<<<<< HEAD
     playlist_file = open(playlist_name + ".m3u", "w+")
     playlist_file.write("#EXTM3U\n")
 
-    for track_raw in playlist.tracks:
-        count += 1
-        mp3_url = get_item(track_raw["permalink_url"])
-        log('Track n°%d' % (count), strverbosity=1)
-        download_track(mp3_url, playlist.title, playlist_file)
-
-    playlist_file.close()
-=======
     for counter, track_raw in enumerate(playlist.tracks, 1):
         mp3_url = get_item(track_raw['permalink_url'])
         logger.info('Track n°{0}'.format(counter))
-        download_track(mp3_url, playlist.title)
->>>>>>> e2d51b81
-
+        download_track(mp3_url, playlist.title, playlist_file)
+
+    playlist_file.close()
     os.chdir('..')
 
 
