#!/usr/bin/env python3
# -*- encoding: utf-8 -*-

"""scdl allows you to download music from Soundcloud

Usage:
    scdl (-l <track_url> | me) [-a | -f | -C | -t | -p | -r][-c | --force-metadata]
    [-n <maxtracks>][-o <offset>][--hidewarnings][--debug | --error][--path <path>]
    [--addtofile][--addtimestamp][--onlymp3][--hide-progress][--min-size <size>]
    [--max-size <size>][--remove][--no-album-tag][--no-playlist-folder]
    [--download-archive <file>][--sync <file>][--extract-artist][--flac][--original-art]
    [--original-name][--no-original][--only-original][--name-format <format>]
    [--strict-playlist][--playlist-name-format <format>][--client-id <id>]
    [--auth-token <token>][--overwrite][--no-playlist][--onlyhq]
    
    scdl -h | --help
    scdl --version


Options:
    -h --help                       Show this screen
    --version                       Show version
    -l [url]                        URL can be track/playlist/user
    -n [maxtracks]                  Download the n last tracks of a playlist according to the creation date
    -s                              Download the stream of a user (token needed)
    -a                              Download all tracks of user (including reposts)
    -t                              Download all uploads of a user (no reposts)
    -f                              Download all favorites of a user
    -C                              Download all commented by a user
    -p                              Download all playlists of a user
    -r                              Download all reposts of user
    -c                              Continue if a downloaded file already exists
    --force-metadata                This will set metadata on already downloaded track
    -o [offset]                     Begin with a custom offset
    --addtimestamp                  Add track creation timestamp to filename,
                                    which allows for chronological sorting
    --addtofile                     Add artist to filename if missing
    --debug                         Set log level to DEBUG
    --download-archive [file]       Keep track of track IDs in an archive file,
                                    and skip already-downloaded files
    --error                         Set log level to ERROR
    --extract-artist                Set artist tag from title instead of username
    --hide-progress                 Hide the wget progress bar
    --hidewarnings                  Hide Warnings. (use with precaution)
    --max-size [max-size]           Skip tracks larger than size (k/m/g)
    --min-size [min-size]           Skip tracks smaller than size (k/m/g)
    --no-playlist-folder            Download playlist tracks into main directory,
                                    instead of making a playlist subfolder
    --onlymp3                       Download only the streamable mp3 file,
                                    even if track has a Downloadable file
    --path [path]                   Use a custom path for downloaded files
    --remove                        Remove any files not downloaded from execution
    --sync [file]                   Compares an archive file to a playlist and downloads/removes any changed tracks
    --flac                          Convert original files to .flac
    --no-album-tag                  On some player track get the same cover art if from the same album, this prevent it
    --original-art                  Download original cover art
    --original-name                 Do not change name of original file downloads
    --no-original                   Do not download original file; only mp3 or m4a
    --only-original                 Only download songs with original file available
    --name-format [format]          Specify the downloaded file name format
    --playlist-name-format [format] Specify the downloaded file name format, if it is being downloaded as part of a playlist
    --client-id [id]                Specify the client_id to use
    --auth-token [token]            Specify the auth token to use
    --overwrite                     Overwrite file if it already exists
    --strict-playlist               Abort playlist downloading if one track fails to download
    --no-playlist                   Skip downloading playlists
    --onlyhq                        Skip downloading track if it is only available in 128kbps mp3
"""

import cgi
import configparser
import itertools
import logging
import math
import mimetypes

mimetypes.init()

import os
import pathlib
import shutil
import subprocess
import sys
import tempfile
import time
import traceback
import urllib.parse
import warnings
from dataclasses import asdict

import mutagen
from mutagen.easymp4 import EasyMP4

EasyMP4.RegisterTextKey("website", "purl")

import requests
from clint.textui import progress
from docopt import docopt
from pathvalidate import sanitize_filename
from soundcloud import (BasicAlbumPlaylist, BasicTrack, MiniTrack, SoundCloud,
                        Transcoding)

from scdl import __version__, utils

logging.basicConfig(level=logging.INFO, format="%(message)s")
logging.getLogger("requests").setLevel(logging.WARNING)
logger = logging.getLogger(__name__)
logger.setLevel(logging.INFO)
logger.addFilter(utils.ColorizeFilter())

fileToKeep = []

class SoundCloudException(Exception):
    pass

def handle_exception(exc_type, exc_value, exc_traceback):
    if issubclass(exc_type, KeyboardInterrupt):
        logger.error("\nGoodbye!")
    else:
        logger.error("".join(traceback.format_exception(exc_type, exc_value, exc_traceback)))
    sys.exit(1)

sys.excepthook = handle_exception

def main():
    """
    Main function, parses the URL from command line arguments
    """

    # exit if ffmpeg not installed
    if not is_ffmpeg_available():
        logger.error("ffmpeg is not installed")
        sys.exit(1)

    # Parse arguments
    arguments = docopt(__doc__, version=__version__)

    if arguments["--debug"]:
        logger.level = logging.DEBUG
    elif arguments["--error"]:
        logger.level = logging.ERROR
        
    if "XDG_CONFIG_HOME" in os.environ:
        config_file = pathlib.Path(os.environ["XDG_CONFIG_HOME"], "scdl", "scdl.cfg")
    else:
        config_file = pathlib.Path.home().joinpath(".config", "scdl", "scdl.cfg")

    # import conf file
    config = get_config(config_file)
    
    logger.info("Soundcloud Downloader")
    logger.debug(arguments)
        
    client_id = arguments["--client-id"] or config["scdl"]["client_id"]
    token = arguments["--auth-token"] or config["scdl"]["auth_token"]
    
    client = SoundCloud(client_id, token if token else None)
    
    if not client.is_client_id_valid():
        if arguments["--client-id"]:
            logger.error(f"Invalid client_id specified by --client-id argument. Using a dynamically generated client_id...")
        elif config["scdl"]["client_id"]:
            logger.error(f"Invalid client_id in {config_file}. Using a dynamically generated client_id...")
        client = SoundCloud(None, token if token else None)
        if not client.is_client_id_valid():
            logger.error("Dynamically generated client_id is not valid")
            sys.exit(1)
    
    if (token or arguments["me"]) and not client.is_auth_token_valid():
        if arguments["--auth-token"]:
            logger.error(f"Invalid auth_token specified by --auth-token argument")
        else:
            logger.error(f"Invalid auth_token in {config_file}")
        sys.exit(1)

    if arguments["-o"] is not None:
        try:
            arguments["--offset"] = int(arguments["-o"]) - 1
            if arguments["--offset"] < 0:
                raise ValueError()
        except Exception:
            logger.error("Offset should be a positive integer...")
            sys.exit(1)
        logger.debug("offset: %d", arguments["--offset"])

    if arguments["--min-size"] is not None:
        try:
            arguments["--min-size"] = utils.size_in_bytes(arguments["--min-size"])
        except Exception:
            logger.exception(
                "Min size should be an integer with a possible unit suffix"
            )
            sys.exit(1)
        logger.debug("min-size: %d", arguments["--min-size"])

    if arguments["--max-size"] is not None:
        try:
            arguments["--max-size"] = utils.size_in_bytes(arguments["--max-size"])
        except Exception:
            logger.error("Max size should be an integer with a possible unit suffix")
            sys.exit(1)
        logger.debug("max-size: %d", arguments["--max-size"])

    if arguments["--hidewarnings"]:
        warnings.filterwarnings("ignore")
    
    if not arguments["--name-format"]:
        arguments["--name-format"] = config["scdl"]["name_format"]
    
    if not arguments["--playlist-name-format"]:
        arguments["--playlist-name-format"] = config["scdl"]["playlist_name_format"]
        
    if arguments["me"]:
        # set url to profile associated with auth token
        arguments["-l"] = client.get_me().permalink_url
    
    arguments["-l"] = validate_url(client, arguments["-l"])

    if arguments["--sync"]:
        arguments["--download-archive"] = arguments["--sync"]
        
    # convert arguments dict to python_args (kwargs-friendly args)
    python_args = {}
    for key, value in arguments.items():
        key = key.strip("-").replace("-", "_")
        python_args[key] = value
        
    # change download path
    path = arguments["--path"] or config["scdl"]["path"]
    if os.path.exists(path):
        os.chdir(path)
    else:
        if arguments["--path"]:
            logger.error(f"Invalid download path '{path}' specified by --path argument")
        else:
            logger.error(f"Invalid download path '{path}' in {config_file}")
        sys.exit(1)
    logger.debug("Downloading to " + os.getcwd() + "...")
    
    download_url(client, **python_args)

    if arguments["--remove"]:
        remove_files()


def validate_url(client: SoundCloud, url: str):
    """
    If url is a valid soundcloud.com url, return it.
    Otherwise, try to fix the url so that it is valid.
    If it cannot be fixed, exit the program.
    """
    if url.startswith("https://m.soundcloud.com") or url.startswith("http://m.soundcloud.com") or url.startswith("m.soundcloud.com"):
        url = url.replace("m.", "", 1)
    if url.startswith("https://www.soundcloud.com") or url.startswith("http://www.soundcloud.com") or url.startswith("www.soundcloud.com"):
        url = url.replace("www.", "", 1)
    if url.startswith("soundcloud.com"):
        url = "https://" + url
    if url.startswith("https://soundcloud.com") or url.startswith("http://soundcloud.com"):
        url = urllib.parse.urljoin(url, urllib.parse.urlparse(url).path)
        return url
    
    # see if link redirects to soundcloud.com
    try:
        resp = requests.get(url)
        if url.startswith("https://soundcloud.com") or url.startswith("http://soundcloud.com"):
            return urllib.parse.urljoin(resp.url, urllib.parse.urlparse(resp.url).path)
    except Exception:
        # see if given a username instead of url
        if client.resolve(f"https://soundcloud.com/{url}"):
            return f"https://soundcloud.com/{url}"
    
    logger.error("URL is not valid")
    sys.exit(1)

def get_config(config_file: pathlib.Path) -> configparser.ConfigParser:
    """
    Gets config from scdl.cfg
    """
    config = configparser.ConfigParser()
    
    default_config_file = pathlib.Path(__file__).with_name("scdl.cfg")

    # load default config first
    config.read_file(open(default_config_file, encoding="UTF-8"))
    
    # load config file if it exists
    if config_file.exists():
        config.read_file(open(config_file, encoding="UTF-8"))
    
    # save config to disk
    config_file.parent.mkdir(parents=True, exist_ok=True)
    with open(config_file, "w", encoding="UTF-8") as f:
        config.write(f)
        
    return config


def download_url(client: SoundCloud, **kwargs):
    """
    Detects if a URL is a track or a playlist, and parses the track(s)
    to the track downloader
    """
    url = kwargs.get("l")
    item = client.resolve(url)
    logger.debug(item)
    offset = kwargs.get("offset", 0)
    if not item:
        logger.error("URL is not valid")
        sys.exit(1)
    elif item.kind == "track":
        logger.info("Found a track")
        download_track(client, item, **kwargs)
    elif item.kind == "playlist":
        logger.info("Found a playlist")
        download_playlist(client, item, playlist_offset=offset, **kwargs)
    elif item.kind == "user":
        user = item
        logger.info("Found a user profile")
        if kwargs.get("f"):
            logger.info(f"Retrieving all likes of user {user.username}...")
            resources = client.get_user_likes(user.id, limit=1000)
            for i, like in itertools.islice(enumerate(resources, 1), offset, None):
                logger.info(f"like n°{i} of {user.likes_count}")
                if hasattr(like, "track"):
                    download_track(client, like.track, exit_on_fail=kwargs.get("strict_playlist"), **kwargs)
                elif hasattr(like, "playlist"):
                    download_playlist(client, client.get_playlist(like.playlist.id), **kwargs)
                else:
                    logger.error(f"Unknown like type {like}")
                    if kwargs.get("strict_playlist"):
                        sys.exit(1)
            logger.info(f"Downloaded all likes of user {user.username}!")
        elif kwargs.get("C"):
            logger.info(f"Retrieving all commented tracks of user {user.username}...")
            resources = client.get_user_comments(user.id, limit=1000)
            for i, comment in itertools.islice(enumerate(resources, 1), offset, None):
                logger.info(f"comment n°{i} of {user.comments_count}")
                download_track(client, client.get_track(comment.track.id), exit_on_fail=kwargs.get("strict_playlist"), **kwargs)
            logger.info(f"Downloaded all commented tracks of user {user.username}!")
        elif kwargs.get("t"):
            logger.info(f"Retrieving all tracks of user {user.username}...")
            resources = client.get_user_tracks(user.id, limit=1000)
            for i, track in itertools.islice(enumerate(resources, 1), offset, None):
                logger.info(f"track n°{i} of {user.track_count}")
                download_track(client, track, exit_on_fail=kwargs.get("strict_playlist"), **kwargs)
            logger.info(f"Downloaded all tracks of user {user.username}!")
        elif kwargs.get("a"):
            logger.info(f"Retrieving all tracks & reposts of user {user.username}...")
            resources = client.get_user_stream(user.id, limit=1000)
            for i, item in itertools.islice(enumerate(resources, 1), offset, None):
                logger.info(f"item n°{i} of {user.track_count + user.reposts_count if user.reposts_count else '?'}")
                if item.type in ("track", "track-repost"):
                    download_track(client, item.track, exit_on_fail=kwargs.get("strict_playlist"), **kwargs)
                elif item.type in ("playlist", "playlist-repost"):
                    download_playlist(client, item.playlist, **kwargs)
                else:
                    logger.error(f"Unknown item type {item.type}")
                    if kwargs.get("strict_playlist"):
                        sys.exit(1)
            logger.info(f"Downloaded all tracks & reposts of user {user.username}!")
        elif kwargs.get("p"):
            logger.info(f"Retrieving all playlists of user {user.username}...")
            resources = client.get_user_playlists(user.id, limit=1000)
            for i, playlist in itertools.islice(enumerate(resources, 1), offset, None):
                logger.info(f"playlist n°{i} of {user.playlist_count}")
                download_playlist(client, playlist, **kwargs)
            logger.info(f"Downloaded all playlists of user {user.username}!")
        elif kwargs.get("r"):
            logger.info(f"Retrieving all reposts of user {user.username}...")
            resources = client.get_user_reposts(user.id, limit=1000)
            for i, item in itertools.islice(enumerate(resources, 1), offset, None):
                logger.info(f"item n°{i} of {user.reposts_count or '?'}")
                if item.type == "track-repost":
                    download_track(client, item.track, exit_on_fail=kwargs.get("strict_playlist"), **kwargs)
                elif item.type == "playlist-repost":
                    download_playlist(client, item.playlist, **kwargs)
                else:
                    logger.error(f"Unknown item type {item.type}")
                    if kwargs.get("strict_playlist"):
                        sys.exit(1)
            logger.info(f"Downloaded all reposts of user {user.username}!")
        else:
            logger.error("Please provide a download type...")
            sys.exit(1)
    else:
        logger.error(f"Unknown item type {item.kind}")
        sys.exit(1)

def remove_files():
    """
    Removes any pre-existing tracks that were not just downloaded
    """
    logger.info("Removing local track files...")
    files = [f for f in os.listdir(".") if os.path.isfile(f)]
    for f in files:
        if f not in fileToKeep:
            os.remove(f)
            logger.info(f'Removed {f}')

def sync(client: SoundCloud, playlist: BasicAlbumPlaylist, playlist_info, **kwargs):
    """
    Downloads/Removes tracks that have been changed on playlist since last archive file
    """
    logger.info("Comparing tracks...")
    archive = kwargs.get("sync")
    with open(archive) as f:
        try:
            old = [int(i) for i in ''.join(f.readlines()).strip().split('\n')]
        except IOError as ioe:
            logger.error(f'Error trying to read download archive {archive}')
            logger.debug(ioe)
            sys.exit(1)
        except ValueError as verr:
            logger.error(f'Error trying to convert track ids. Verify archive file is not empty.')
            logger.debug(verr)
            sys.exit(1)

    new = [track.id for track in playlist.tracks]
    add = set(new).difference(old) # find tracks to download
    rem = set(old).difference(new) # find tracks to remove
    for track_id in new:
        if (
            client.get_track(track_id).downloadable
            and not kwargs["onlymp3"]
            and not kwargs.get("no_original")
        ):
            fileToKeep.append(get_original_filename(client, client.get_track(track_id), playlist_info, **kwargs))
        else:
            fileToKeep.append(get_filename(client.get_track(track_id), playlist_info=playlist_info, **kwargs))

    if not (add or rem):
        logger.info("No changes found")
        return

    if rem:
<<<<<<< HEAD
        for track_id in rem:
            rem_file_prefix = os.path.splitext(get_filename(client.get_track(track_id),playlist_info=playlist_info,**kwargs))[0]
            removed = False
            for file in os.listdir('.'):
                if rem_file_prefix == os.path.splitext(file)[0]:
                    os.remove(file)
                    removed = True
                    logger.info(f'Removed {file}')
            if not removed:
                logger.info(f'Could not find {rem_file_prefix} to remove')
=======
        remove_files()
>>>>>>> a95b8d61
        with open(archive,'w') as f:
          for track_id in old:
            if track_id not in rem:
              f.write(str(track_id)+'\n')
    else:
        logger.info('No tracks to remove.')
              
    if add:
        return [track for track in playlist.tracks if track.id in add]
    else:
        logger.info('No tracks to download')

def download_playlist(client: SoundCloud, playlist: BasicAlbumPlaylist, **kwargs):
    """
    Downloads a playlist
    """
    if kwargs.get("no_playlist"):
        logger.info("Skipping playlist...")
        return
    playlist_name = playlist.title.encode("ascii", "ignore")
    playlist_name = playlist_name.decode("ascii")
    playlist_name = sanitize_filename(playlist_name)
    playlist_info = {
                "author": playlist.user.username,
                "id": playlist.id,
                "title": playlist.title
    }

    if not kwargs.get("no_playlist_folder"):
        if not os.path.exists(playlist_name):
            os.makedirs(playlist_name)
        os.chdir(playlist_name)

    try:
        if kwargs.get("n"):  # Order by creation date and get the n lasts tracks
            playlist.tracks.sort(
                key=lambda track: track.id, reverse=True
            )
            playlist.tracks = playlist.tracks[: int(kwargs.get("n"))]
            kwargs["playlist_offset"] = 0
        if kwargs.get("sync"):
                  if os.path.isfile(kwargs.get("sync")):
                        playlist.tracks = sync(client, playlist, playlist_info, **kwargs)
                  else:
                        logger.error(f'Invalid sync archive file {kwargs.get("sync")}')
                        return

        if playlist.tracks is not None:
            tracknumber_digits = len(str(len(playlist.tracks)))
            for counter, track in itertools.islice(enumerate(playlist.tracks, 1), kwargs.get("playlist_offset", 0), None):
                logger.debug(track)
                logger.info(f"Track n°{counter}")
                playlist_info["tracknumber"] = str(counter).zfill(tracknumber_digits)
                if isinstance(track, MiniTrack):
                    if playlist.secret_token:
                        track = client.get_tracks([track.id], playlist.id, playlist.secret_token)[0]
                    else:
                        track = client.get_track(track.id)

                download_track(client, track, playlist_info, kwargs.get("strict_playlist"), **kwargs)
    finally:
        if not kwargs.get("no_playlist_folder"):
            os.chdir("..")

def try_utime(path, filetime):
    try:
        os.utime(path, (time.time(), filetime))
    except Exception:
        logger.error("Cannot update utime of file")

def get_filename(track: BasicTrack, original_filename=None, aac=False, playlist_info=None, **kwargs):
    
    username = track.user.username
    title = track.title.encode("ascii", "ignore").decode("ascii")

    if kwargs.get("addtofile"):
        if username not in title and "-" not in title:
            title = "{0} - {1}".format(username, title)
            logger.debug('Adding "{0}" to filename'.format(username))

    timestamp = str(int(track.created_at.timestamp()))
    if kwargs.get("addtimestamp"):
        title = timestamp + "_" + title
    
    if not kwargs.get("addtofile") and not kwargs.get("addtimestamp"):
        if playlist_info:
            title = kwargs.get("playlist_name_format").format(**asdict(track), playlist=playlist_info, timestamp=timestamp)
        else:
            title = kwargs.get("name_format").format(**asdict(track), timestamp=timestamp)

    ext = ".m4a" if aac else ".mp3"  # contain aac in m4a to write metadata
    if original_filename is not None:
        original_filename = original_filename.encode("ascii", "ignore").decode("ascii")
        ext = os.path.splitext(original_filename)[1]
    filename = limit_filename_length(title, ext)
    filename = sanitize_filename(filename)
    return filename

def get_original_filename(client: SoundCloud, track: BasicTrack, playlist_info=None, **kwargs):
    # Get the requests stream
    url = client.get_track_original_download(track.id, track.secret_token)
    
    if not url:
        logger.info("Could not get original download link")
        return (None, False)
    
    r = requests.get(url, stream=True)
    if r.status_code == 401:
        logger.info("The original file has no download left.")
        return (None, False)

    if r.status_code == 404:
        logger.info("Could not get name from stream - using basic name")
        return (None, False)

    # Find filename
    header = r.headers.get("content-disposition")
    _, params = cgi.parse_header(header)
    if "filename*" in params:
        encoding, filename = params["filename*"].split("''")
        filename = urllib.parse.unquote(filename, encoding=encoding)
    elif "filename" in params:
        filename = urllib.parse.unquote(params["filename"], encoding="utf-8")
    else:
        raise SoundCloudException(f"Could not get filename from content-disposition header: {header}")
    
    if not kwargs.get("original_name"):
        filename, ext = os.path.splitext(filename)

        # Find file extension
        mime = r.headers.get("content-type")
        ext = ext or mimetypes.guess_extension(mime)
        filename += ext

        filename = get_filename(track, filename, playlist_info=playlist_info, **kwargs)
        return filename

def download_original_file(client: SoundCloud, track: BasicTrack, title: str, playlist_info=None, **kwargs):
    logger.info("Downloading the original file.")

    filename = get_original_filename(client, track, playlist_info, **kwargs)
    logger.debug(f"filename : {filename}")

    # Skip if file ID or filename already exists
    if already_downloaded(track, title, filename, **kwargs):
        if kwargs.get("flac") and can_convert(filename):
            filename = filename[:-4] + ".flac"
        return (filename, True)

    # Write file
    total_length = int(r.headers.get("content-length"))
    
    min_size = kwargs.get("min_size") or 0
    max_size = kwargs.get("max_size") or math.inf # max size of 0 treated as no max size
    
    if not min_size <= total_length <= max_size:
        raise SoundCloudException("File not within --min-size and --max-size bounds")
    
    temp = tempfile.NamedTemporaryFile(delete=False)
    received = 0
    with temp as f:
        for chunk in progress.bar(
            r.iter_content(chunk_size=1024),
            expected_size=(total_length / 1024) + 1,
            hide=True if kwargs.get("hide_progress") else False,
        ):
            if chunk:
                received += len(chunk)
                f.write(chunk)
                f.flush()

    if received != total_length:
        logger.error("connection closed prematurely, download incomplete")
        sys.exit(1)

    shutil.move(temp.name, os.path.join(os.getcwd(), filename))
    if kwargs.get("flac") and can_convert(filename):
        logger.info("Converting to .flac...")
        newfilename = limit_filename_length(filename[:-4], ".flac")

        commands = ["ffmpeg", "-i", filename, newfilename, "-loglevel", "error"]
        logger.debug(f"Commands: {commands}")
        subprocess.call(commands)
        os.remove(filename)
        filename = newfilename

    return (filename, False)


def get_transcoding_m3u8(client: SoundCloud, transcoding: Transcoding, **kwargs):
    url = transcoding.url
    bitrate_KBps = 256 / 8 if "aac" in transcoding.preset else 128 / 8
    total_bytes = bitrate_KBps * transcoding.duration
    
    min_size = kwargs.get("min_size") or 0
    max_size = kwargs.get("max_size") or math.inf # max size of 0 treated as no max size
    
    if not min_size <= total_bytes <= max_size:
        raise SoundCloudException("File not within --min-size and --max-size bounds")

    if url is not None:
        headers = client.get_default_headers()
        if client.auth_token:
            headers["Authorization"] = f"OAuth {client.auth_token}"
        r = requests.get(url, params={"client_id": client.client_id}, headers=headers)
        logger.debug(r.url)
        return r.json()["url"]


def download_hls(client: SoundCloud, track: BasicTrack, title: str, playlist_info=None, **kwargs):

    if not track.media.transcodings:
        raise SoundCloudException(f"Track {track.permalink_url} has no transcodings available")
    
    logger.debug(f"Trancodings: {track.media.transcodings}")
    
    aac_transcoding = None
    mp3_transcoding = None
    
    for t in track.media.transcodings:
        if t.format.protocol == "hls" and "aac" in t.preset:
            aac_transcoding = t
        elif t.format.protocol == "hls" and "mp3" in t.preset:
            mp3_transcoding = t
    
    aac = False
    transcoding = None
    if not kwargs.get("onlymp3") and aac_transcoding:
        transcoding = aac_transcoding
        aac = True
    elif not kwargs.get("onlyhq") and mp3_transcoding:
        transcoding = mp3_transcoding
                
    if not transcoding:
        raise SoundCloudException(f"Could not find mp3 or aac transcoding. Available transcodings: {[t.preset for t in track.media.transcodings if t.format.protocol == 'hls']}")

    filename = get_filename(track, None, aac, playlist_info, **kwargs)
    logger.debug(f"filename : {filename}")
    # Skip if file ID or filename already exists
    if already_downloaded(track, title, filename, **kwargs):
        return (filename, True)

    # Get the requests stream
    url = get_transcoding_m3u8(client, transcoding, **kwargs)
    filename_path = os.path.abspath(filename)

    p = subprocess.Popen(
        ["ffmpeg", "-i", url, "-c", "copy", filename_path, "-loglevel", "error"],
        stdout=subprocess.PIPE,
        stderr=subprocess.PIPE
    )
    stdout, stderr = p.communicate()
    if stderr:
        logger.error(stderr.decode("utf-8"))
    return (filename, False)


def download_track(client: SoundCloud, track: BasicTrack, playlist_info=None, exit_on_fail=True, **kwargs):
    """
    Downloads a track
    """
    try:
        title = track.title
        title = title.encode("ascii", "ignore").decode("ascii")
        logger.info(f"Downloading {title}")

        # Not streamable
        if not track.streamable:
            logger.warning("Track is not streamable...")

        # Geoblocked track
        if track.policy == "BLOCK":
            raise SoundCloudException(f"{title} is not available in your location...")

        # Downloadable track
        filename = None
        is_already_downloaded = False
        if (
            track.downloadable
            and not kwargs["onlymp3"]
            and not kwargs.get("no_original")
        ):
            filename, is_already_downloaded = download_original_file(client, track, title, playlist_info, **kwargs)

        if filename is None:
            if kwargs.get("only_original"):
                raise SoundCloudException(f'Track "{track.permalink_url}" does not have original file available. Not downloading...')
            filename, is_already_downloaded = download_hls(client, track, title, playlist_info, **kwargs)

        if kwargs.get("remove"):
            fileToKeep.append(filename)

        record_download_archive(track, **kwargs)

        # Skip if file ID or filename already exists
        if is_already_downloaded and not kwargs.get("force_metadata"):
            raise SoundCloudException(f"{filename} already downloaded.")

        # If file does not exist an error occurred
        if not os.path.isfile(filename):
            raise SoundCloudException(f"An error occurred downloading {filename}.")

        # Try to set the metadata
        if (
            filename.endswith(".mp3")
            or filename.endswith(".flac")
            or filename.endswith(".m4a")
            or filename.endswith(".wav")
        ):
            try:
                set_metadata(track, filename, playlist_info, **kwargs)
            except Exception:
                os.remove(filename)
                logger.exception("Error trying to set the tags...")
                raise SoundCloudException("Error trying to set the tags...")
        else:
            logger.error("This type of audio doesn't support tagging...")

        # Try to change the real creation date
        filetime = int(time.mktime(track.created_at.timetuple()))
        try_utime(filename, filetime)

        logger.info(f"{filename} Downloaded.\n")
    except SoundCloudException as err:
        logger.error(err)
        if exit_on_fail:
            sys.exit(1)


def can_convert(filename):
    ext = os.path.splitext(filename)[1]
    return "wav" in ext or "aif" in ext


def already_downloaded(track: BasicTrack, title: str, filename: str, **kwargs):
    """
    Returns True if the file has already been downloaded
    """
    already_downloaded = False

    if os.path.isfile(filename):
        already_downloaded = True
        if kwargs.get("overwrite"):
            os.remove(filename)
            already_downloaded = False
    if (
        kwargs.get("flac")
        and can_convert(filename)
        and os.path.isfile(filename[:-4] + ".flac")
    ):
        already_downloaded = True
        if kwargs.get("overwrite"):
            os.remove(filename[:-4] + ".flac")
            already_downloaded = False
    if kwargs.get("download_archive") and in_download_archive(track, **kwargs):
        already_downloaded = True

    if kwargs.get("flac") and can_convert(filename) and os.path.isfile(filename):
        already_downloaded = False

    if already_downloaded:
        if kwargs.get("c") or kwargs.get("remove") or kwargs.get("force_metadata"):
            return True
        else:
            logger.error(f'Track "{title}" already exists!')
            logger.error("Exiting... (run again with -c to continue)")
            sys.exit(1)
    return False


def in_download_archive(track: BasicTrack, **kwargs):
    """
    Returns True if a track_id exists in the download archive
    """
    if not kwargs.get("download_archive"):
        return

    archive_filename = kwargs.get("download_archive")
    try:
        with open(archive_filename, "a+", encoding="utf-8") as file:
            file.seek(0)
            track_id = str(track.id)
            for line in file:
                if line.strip() == track_id:
                    return True
    except IOError as ioe:
        logger.error("Error trying to read download archive...")
        logger.error(ioe)

    return False


def record_download_archive(track: BasicTrack, **kwargs):
    """
    Write the track_id in the download archive
    """
    if not kwargs.get("download_archive"):
        return

    archive_filename = kwargs.get("download_archive")
    try:
        with open(archive_filename, "a", encoding="utf-8") as file:
            file.write(f"{track.id}\n")
    except IOError as ioe:
        logger.error("Error trying to write to download archive...")
        logger.error(ioe)


def set_metadata(track: BasicTrack, filename: str, playlist_info=None, **kwargs):
    """
    Sets the mp3 file metadata using the Python module Mutagen
    """
    logger.info("Setting tags...")
    artwork_url = track.artwork_url
    user = track.user
    if not artwork_url:
        artwork_url = user.avatar_url
    response = None
    if kwargs.get("original_art"):
        new_artwork_url = artwork_url.replace("large", "original")
        try:
            response = requests.get(new_artwork_url, stream=True)
            if response.headers["Content-Type"] not in (
                "image/png",
                "image/jpeg",
                "image/jpg",
            ):
                response = None
        except Exception:
            pass
    if response is None:
        new_artwork_url = artwork_url.replace("large", "t500x500")
        response = requests.get(new_artwork_url, stream=True)
        if response.headers["Content-Type"] not in (
            "image/png",
            "image/jpeg",
            "image/jpg",
        ):
            response = None
    if response is None:
        logger.error(f"Could not get cover art at {new_artwork_url}")
    with tempfile.NamedTemporaryFile() as out_file:
        if response:
            shutil.copyfileobj(response.raw, out_file)
            out_file.seek(0)

        track.date = track.created_at.strftime("%Y-%m-%d %H::%M::%S")

        track.artist = user.username
        if kwargs.get("extract_artist"):
            for dash in [" - ", " − ", " – ", " — ", " ― "]:
                if dash in track.title:
                    artist_title = track.title.split(dash)
                    track.artist = artist_title[0].strip()
                    track.title = artist_title[1].strip()
                    break
        mutagen_file = mutagen.File(filename)
        mutagen_file.delete()
        if track.description:
            if mutagen_file.__class__ == mutagen.flac.FLAC:
                mutagen_file["description"] = track.description
            elif mutagen_file.__class__ == mutagen.mp3.MP3 or mutagen_file.__class__ == mutagen.wave.WAVE:
                mutagen_file["COMM"] = mutagen.id3.COMM(
                    encoding=3, lang="ENG", text=track.description
                )
            elif mutagen_file.__class__ == mutagen.mp4.MP4:
                mutagen_file["\xa9cmt"] = track.description
        if response:
            if mutagen_file.__class__ == mutagen.flac.FLAC:
                p = mutagen.flac.Picture()
                p.data = out_file.read()
                p.mime = "image/jpeg"
                p.type = mutagen.id3.PictureType.COVER_FRONT
                mutagen_file.add_picture(p)
            elif mutagen_file.__class__ == mutagen.mp3.MP3 or mutagen_file.__class__ == mutagen.wave.WAVE:
                mutagen_file["APIC"] = mutagen.id3.APIC(
                    encoding=3,
                    mime="image/jpeg",
                    type=3,
                    desc="Cover",
                    data=out_file.read(),
                )
            elif mutagen_file.__class__ == mutagen.mp4.MP4:
                mutagen_file["covr"] = [mutagen.mp4.MP4Cover(out_file.read())]

        if mutagen_file.__class__ == mutagen.wave.WAVE:
            mutagen_file["TIT2"] = mutagen.id3.TIT2(encoding=3, text=track.title)
            mutagen_file["TPE1"] = mutagen.id3.TPE1(encoding=3, text=track.artist)
            if track.genre:
                mutagen_file["TCON"] = mutagen.id3.TCON(encoding=3, text=track.genre)
            if track.permalink_url:
                mutagen_file["WOAS"] = mutagen.id3.WOAS(url=track.permalink_url)
            if track.date:
                mutagen_file["TDAT"] = mutagen.id3.TDAT(encoding=3, text=track.date)
            if playlist_info:
                if not kwargs.get("no_album_tag"):
                    mutagen_file["TALB"] = mutagen.id3.TALB(encoding=3, text=playlist_info["title"])
                mutagen_file["TRCK"] = mutagen.id3.TRCK(encoding=3, text=str(playlist_info["tracknumber"]))
            mutagen_file.save()
        else:
            mutagen_file.save()
            audio = mutagen.File(filename, easy=True)
            audio["title"] = track.title
            audio["artist"] = track.artist
            if track.genre:
                audio["genre"] = track.genre
            if track.permalink_url:
                audio["website"] = track.permalink_url
            if track.date:
                audio["date"] = track.date
            if playlist_info:
                if not kwargs.get("no_album_tag"):
                    audio["album"] = playlist_info["title"]
                audio["tracknumber"] = str(playlist_info["tracknumber"])

            audio.save()

def limit_filename_length(name: str, ext: str, max_bytes=255):
    while len(name.encode("ascii")) + len(ext.encode("ascii")) > max_bytes:
        name = name[:-1]
    return name + ext

def is_ffmpeg_available():
    """
    Returns true if ffmpeg is available in the operating system
    """
    return shutil.which("ffmpeg") is not None

if __name__ == "__main__":
    main()<|MERGE_RESOLUTION|>--- conflicted
+++ resolved
@@ -433,20 +433,7 @@
         return
 
     if rem:
-<<<<<<< HEAD
-        for track_id in rem:
-            rem_file_prefix = os.path.splitext(get_filename(client.get_track(track_id),playlist_info=playlist_info,**kwargs))[0]
-            removed = False
-            for file in os.listdir('.'):
-                if rem_file_prefix == os.path.splitext(file)[0]:
-                    os.remove(file)
-                    removed = True
-                    logger.info(f'Removed {file}')
-            if not removed:
-                logger.info(f'Could not find {rem_file_prefix} to remove')
-=======
         remove_files()
->>>>>>> a95b8d61
         with open(archive,'w') as f:
           for track_id in old:
             if track_id not in rem:
