#!/usr/bin/env python3
# -*- encoding: utf-8 -*-

"""scdl allows you to download music from Soundcloud

Usage:
    scdl -l <track_url> [-a | -f | -C | -t | -p][-c][-o <offset>]\
[--hidewarnings][--debug | --error][--path <path>][--addtofile][--addtimestamp][--onlymp3]
[--hide-progress][--min-size <size>][--max-size <size>][--remove][--download-archive <file>]
    scdl me (-s | -a | -f | -t | -p | -m)[-c][-o <offset>]\
[--hidewarnings][--debug | --error][--path <path>][--addtofile][--addtimestamp][--onlymp3]
[--hide-progress][--min-size <size>][--max-size <size>][--remove][--download-archive <file>]
    scdl -h | --help
    scdl --version


Options:
    -h --help                   Show this screen
    --version                   Show version
    me                          Use the user profile from the auth_token
    -l [url]                    URL can be track/playlist/user
    -s                          Download the stream of a user (token needed)
    -a                          Download all tracks of a user (including reposts)
    -t                          Download all uploads of a user (no reposts)
    -f                          Download all favorites of a user
    -C                          Download all commented by a user
    -p                          Download all playlists of a user
    -m                          Download all liked and owned playlists of a user
    -c                          Continue if a downloaded file already exists
    -o [offset]                 Begin with a custom offset
    --path [path]               Use a custom path for downloaded files
    --min-size [min-size]       Skip tracks smaller than size (k/m/g)
    --max-size [max-size]       Skip tracks larger than size (k/m/g)
    --hidewarnings              Hide Warnings. (use with precaution)
    --addtofile                 Add the artist name to the filename if it isn't in the filename already
    --addtimestamp              Adds the timestamp of the creation of the track to the title (useful to sort chronologically)
    --onlymp3                   Download only the mp3 file even if the track is Downloadable
    --remove                    Also remove all files that are not in the downloaded collection
    --error                     Set log level to ERROR
    --debug                     Set log level to DEBUG
    --hide-progress             Hide the wget progress bar
    --download-archive [file]   Download only tracks not listed in the archive file. Record the IDs of all downloaded tracks in it.
"""

import logging
import os
import signal
import sys
import time
import warnings
import math
import shutil
import requests
import re
import tempfile
import codecs

import configparser
import mutagen
from docopt import docopt
from clint.textui import progress

from scdl import __version__, CLIENT_ID, ALT_CLIENT_ID
from scdl import client, utils

from datetime import datetime

logging.basicConfig(level=logging.INFO, format='%(message)s')
logging.getLogger('requests').setLevel(logging.WARNING)
logger = logging.getLogger(__name__)
logger.setLevel(logging.INFO)
logger.addFilter(utils.ColorizeFilter())

arguments = None
token = ''
path = ''
offset = 1

url = {
    'playlists-liked': ('https://api-v2.soundcloud.com/users/{0}/playlists'
                        '/liked_and_owned?limit=200'),
    'favorites': ('https://api.soundcloud.com/users/{0}/favorites?'
                  'limit=200'),
    'commented': ('https://api.soundcloud.com/users/{0}/comments'),
    'tracks': ('https://api.soundcloud.com/users/{0}/tracks?'
               'limit=200'),
    'all': ('https://api-v2.soundcloud.com/profile/soundcloud:users:{0}?'
            'limit=200'),
    'playlists': ('https://api.soundcloud.com/users/{0}/playlists?'
                  'limit=200'),
    'resolve': ('https://api.soundcloud.com/resolve?url={0}'),
    'trackinfo': ('https://api.soundcloud.com/tracks/{0}'),
    'user': ('https://api.soundcloud.com/users/{0}'),
    'me': ('https://api.soundcloud.com/me?oauth_token={0}')
}
client = client.Client()

fileToKeep = []

def main():
    """
    Main function, parses the URL from command line arguments
    """
    signal.signal(signal.SIGINT, signal_handler)
    global offset
    global arguments

    # Parse argument
    arguments = docopt(__doc__, version=__version__)

    if arguments['--debug']:
        logger.level = logging.DEBUG
    elif arguments['--error']:
        logger.level = logging.ERROR

    # import conf file
    get_config()

    logger.info('Soundcloud Downloader')
    logger.debug(arguments)

    if arguments['-o'] is not None:
        try:
            offset = int(arguments['-o'])
            if offset < 0:
                raise
        except:
            logger.error('Offset should be a positive integer...')
            sys.exit()
        logger.debug('offset: %d', offset)

    if arguments['--min-size'] is not None:
        try:
            arguments['--min-size'] = utils.size_in_bytes(
                arguments['--min-size']
            )
        except:
            logger.exception(
                'Min size should be an integer with a possible unit suffix'
            )
            sys.exit()
        logger.debug('min-size: %d', arguments['--min-size'])

    if arguments['--max-size'] is not None:
        try:
            arguments['--max-size'] = utils.size_in_bytes(
                arguments['--max-size']
            )
        except:
            logger.error(
                'Max size should be an integer with a possible unit suffix'
            )
            sys.exit()
        logger.debug('max-size: %d', arguments['--max-size'])

    if arguments['--hidewarnings']:
        warnings.filterwarnings('ignore')

    if arguments['--path'] is not None:
        if os.path.exists(arguments['--path']):
            os.chdir(arguments['--path'])
        else:
            logger.error('Invalid path in arguments...')
            sys.exit()
    logger.debug('Downloading to '+os.getcwd()+'...')

    if arguments['-l']:
        parse_url(arguments['-l'])
    elif arguments['me']:
        if arguments['-f']:
            download(who_am_i(), 'favorites', 'likes')
        if arguments['-C']:
            download(who_am_i(), 'commented', 'commented tracks')
        elif arguments['-t']:
            download(who_am_i(), 'tracks', 'uploaded tracks')
        elif arguments['-a']:
            download(who_am_i(), 'all', 'tracks and reposts')
        elif arguments['-p']:
            download(who_am_i(), 'playlists', 'playlists')
        elif arguments['-m']:
            download(who_am_i(), 'playlists-liked', 'my and liked playlists')

    if arguments['--remove']:
        remove_files()


def get_config():
    """
    Reads the music download filepath from scdl.cfg
    """
    global token
    config = configparser.ConfigParser()
    config.read(os.path.join(os.path.expanduser('~'), '.config/scdl/scdl.cfg'))
    try:
        token = config['scdl']['auth_token']
        path = config['scdl']['path']
    except:
        logger.error('Are you sure scdl.cfg is in $HOME/.config/scdl/ ? Are both "auth_token" and "path" defined there ?')
        sys.exit()
    if os.path.exists(path):
        os.chdir(path)
    else:
        logger.error('Invalid path in scdl.cfg...')
        sys.exit()


def get_item(track_url, client_id=CLIENT_ID):
    """
<<<<<<< HEAD
    Fetches SoundCloud metadata for a track or playlist
=======
    Fetches metadata for a track or playlist
>>>>>>> 0134b48f
    """
    try:
        item_url = url['resolve'].format(track_url)

        r = requests.get(item_url, params={'client_id': client_id})
        logger.debug(r.url)
        if r.status_code == 403:
            return get_item(track_url, ALT_CLIENT_ID)

        item = r.json()
        no_tracks = item['kind'] == 'playlist' and not item['tracks']
        if no_tracks and client_id != ALT_CLIENT_ID:
            return get_item(track_url, ALT_CLIENT_ID)
    except Exception:
        if client_id == ALT_CLIENT_ID:
            logger.error('Failed to get item...')
            return
        logger.error('Error resolving url, retrying...')
        time.sleep(5)
        try:
            return get_item(track_url, ALT_CLIENT_ID)
        except Exception as e:
            logger.error('Could not resolve url {0}'.format(track_url))
            logger.exception(e)
            sys.exit(0)
    return item


def parse_url(track_url):
    """
    Detects if a URL is a track or a playlist, and parses the track(s)
    to the track downloader
    """
    global arguments
    item = get_item(track_url)
    logger.debug(item)
    if not item:
        return
    elif item['kind'] == 'track':
        logger.info('Found a track')
        download_track(item)
    elif item['kind'] == 'playlist':
        logger.info('Found a playlist')
        download_playlist(item)
    elif item['kind'] == 'user':
        logger.info('Found a user profile')
        if arguments['-f']:
            download(item, 'favorites', 'likes')
        elif arguments['-C']:
            download(item, 'commented', 'commented tracks')
        elif arguments['-t']:
            download(item, 'tracks', 'uploaded tracks')
        elif arguments['-a']:
            download(item, 'all', 'tracks and reposts')
        elif arguments['-p']:
            download(item, 'playlists', 'playlists')
        elif arguments['-m']:
            download(item, 'playlists-liked', 'my and liked playlists')
        else:
            logger.error('Please provide a download type...')
    else:
        logger.error('Unknown item type {0}'.format(item['kind']))


def who_am_i():
    """
    Display username from current token and check for validity
    """
    me = url['me'].format(token)
    r = requests.get(me, params={'client_id': CLIENT_ID})
    r.raise_for_status()
    current_user = r.json()
    logger.debug(me)

    logger.info('Hello {0}!'.format(current_user['username']))
    return current_user


def remove_files():
    """
    Removes any pre-existing tracks that were not just downloaded
    """
    logger.info("Removing local track files that were not downloaded...")
    files = [f for f in os.listdir('.') if os.path.isfile(f)]
    for f in files:
        if not f in fileToKeep:
            os.remove(f)

<<<<<<< HEAD

=======
>>>>>>> 0134b48f
def get_track_info(track_id):
    """
    Fetches track info from Soundcloud, given a track_id
    """
    logger.info('Retrieving more info on the track')
    info_url = url["trackinfo"].format(track_id)
    r = requests.get(info_url, params={'client_id': CLIENT_ID}, stream=True)
    item = r.json()
    logger.debug(item)
    return item


def download(user, dl_type, name):
    """
    Download user items of dl_type (ie. all, playlists, liked, commented, etc.)
    """
    username = user['username']
    user_id = user['id']
    logger.info(
        'Retrieving all {0} of user {1}...'.format(name, username)
    )
    dl_url = url[dl_type].format(user_id)
    logger.debug(dl_url)
    resources = client.get_collection(dl_url, token)
    del resources[:offset - 1]
    logger.debug(resources)
    total = len(resources)
    logger.info('Retrieved {0} {1}'.format(total, name))
    for counter, item in enumerate(resources, offset):
        try:
            logger.debug(item)
            logger.info('{0} n°{1} of {2}'.format(
                name.capitalize(), counter, total)
            )
            if dl_type == 'all':
                item_name = item['type'].split('-')[0]  # remove the '-repost'
                uri = item[item_name]['uri']
                parse_url(uri)
            elif dl_type == 'playlists':
                download_playlist(item)
            elif dl_type == 'playlists-liked':
                parse_url(item['playlist']['uri'])
            elif dl_type == 'commented':
                item=get_track_info(item['track_id'])
                download_track(item)
            else:
                download_track(item)
        except Exception as e:
            logger.exception(e)
    logger.info('Downloaded all {0} {1} of user {2}!'.format(
        total, name, username)
    )


def download_playlist(playlist):
    """
    Downloads a playlist
    """
    invalid_chars = '\/:*?|<>"'
    playlist_name = playlist['title'].encode('utf-8', 'ignore')
    playlist_name = playlist_name.decode('utf8')
    playlist_name = ''.join(c for c in playlist_name if c not in invalid_chars)

    if not os.path.exists(playlist_name):
        os.makedirs(playlist_name)
    os.chdir(playlist_name)

    try:
        with codecs.open(playlist_name + '.m3u', 'w+', 'utf8') as playlist_file:
            playlist_file.write('#EXTM3U' + os.linesep)
            del playlist['tracks'][:offset - 1]
            for counter, track_raw in enumerate(playlist['tracks'], offset):
                logger.debug(track_raw)
                logger.info('Track n°{0}'.format(counter))
                download_track(track_raw, playlist['title'], playlist_file)
    finally:
        os.chdir('..')


def download_my_stream():
    """
    DONT WORK FOR NOW
    Download the stream of the current user
    """
    # TODO
    # Use Token


def try_utime(path, filetime):
    try:
        os.utime(path, (time.time(), filetime))
    except:
        logger.warn("Cannot update utime of file")


def get_filename(track, title, is_original = False):
    invalid_chars = '\/:*?|<>"'
    username = track['user']['username']
    if username not in title and '-' not in title and arguments['--addtofile']:
        title = '{0} - {1}'.format(username, title)

    if arguments['--addtimestamp']:
        # created_at sample: 2017/03/03 09:29:33 +0000
        ts = datetime\
            .strptime(track['created_at'], "%Y/%m/%d %H:%M:%S %z")\
            .timestamp()

        title = str(int(ts)) + "_" + title

    filename = title if is_original else title[:251] + ".mp3"
    filename = ''.join(c for c in filename if c not in invalid_chars)
    filename.encode('utf-8', 'ignore').decode('utf8')
    base, ext = os.path.splitext(filename)
    filename = base + ext.lower()
    return filename


def download_track(track, playlist_name=None, playlist_file=None):
    """
    Downloads a track
    """
    global arguments

    title = track['title']
    title = title.encode('utf-8', 'ignore').decode('utf8')
    if not allow_download(track, title):
        return
    logger.info('Downloading {0}'.format(title))

    r = None
    # Download original file
    if track['downloadable'] and not arguments['--onlymp3']:
        logger.info('Downloading the original file.')
        original_url = track['download_url']
        r = requests.get(original_url, params={'client_id': CLIENT_ID}, stream=True)
        if r.status_code == 401:
            logger.info('The original file has no download left.')
            filename = get_filename(track, title)
        else:
            if r.headers['content-disposition']:
                d = r.headers['content-disposition']
                filename = re.findall("filename=(.+)", d)[0][1:-1]
                filename = get_filename(track, filename, True)
            else:
                filename = get_filename(track, title)
    else:
        filename = get_filename(track, title)
    logger.debug("filename : {0}".format(filename))

    # Add track to generated m3u playlist file
    if playlist_file:
        duration = math.floor(track['duration'] / 1000)
        playlist_file.write(
            '#EXTINF:{0},{1}{3}{2}{3}'.format(
                duration, title, filename, os.linesep
            )
        )

    if arguments['--remove']:
        fileToKeep.append(filename)

    # Download streamable track
    if r is None or r.status_code == 401:
        url = track['stream_url']
        r = requests.get(url, params={'client_id': CLIENT_ID}, stream=True)
        logger.debug(r.url)
        if r.status_code == 401 or r.status_code == 429:
            r = requests.get(url, params={'client_id': ALT_CLIENT_ID}, stream=True)
            logger.debug(r.url)
            r.raise_for_status()
    temp = tempfile.NamedTemporaryFile(delete=False)

    total_length = int(r.headers.get('content-length'))

    min_size = arguments.get('--min-size')
    max_size = arguments.get('--max-size')

    if min_size is not None and total_length < min_size:
        logging.info('{0} not large enough, skipping'.format(title))
        return

    if max_size is not None and total_length > max_size:
        logging.info('{0} too large, skipping'.format(title))
        return

<<<<<<< HEAD
    with temp as f:
        for chunk in progress.bar(
            r.iter_content(chunk_size=1024),
            expected_size=(total_length/1024) + 1,
            hide=True if arguments["--hide-progress"] else False
        ):
            if chunk:
                f.write(chunk)
                f.flush()

    shutil.move(temp.name, os.path.join(os.getcwd(), filename))
    if filename.endswith('.mp3') or filename.endswith('.m4a'):
        try:
            set_metadata(track, filename, playlist_name)
        except Exception as e:
            logger.error('Error trying to set the tags...')
            logger.debug(e)
    else:
        logger.error("This type of audio doesn't support tagging...")
=======
        with temp as f:
            for chunk in progress.bar(
                r.iter_content(chunk_size=1024),
                expected_size=(total_length/1024) + 1,
                hide=True if arguments["--hide-progress"] else False
            ):
                if chunk:
                    f.write(chunk)
                    f.flush()

        shutil.move(temp.name, os.path.join(os.getcwd(), filename))
        if filename.endswith('.mp3') or filename.endswith('.m4a'):
            try:
                set_metadata(track, filename, playlist_name)
            except Exception as e:
                logger.error('Error trying to set the tags...')
                logger.debug(e)
        else:
            logger.error("This type of audio doesn't support tagging...")
>>>>>>> 0134b48f

    # Try to change the real creation date
    created_at = track['created_at']
    filetime = int(time.mktime(datetime.strptime(created_at, '%Y/%m/%d %H:%M:%S %z').timetuple()))
    try_utime(filename,filetime)

    record_download_archive(track)
    logger.info('{0} Downloaded.\n'.format(filename))


def allow_download(track, title):
    """
    Returns True if the file should be downloaded
    """
    global arguments

    # Not streamable
    if not track['streamable']:
        logger.error('{0} is not streamable...'.format(title))
        return True

    # Already downloaded
    archive_fn = arguments.get('--download-archive')
    if archive_fn is not None and in_download_archive(track):
        if arguments['-c'] or arguments['--remove']:
            logger.info('Track "{0}" already downloaded.'.format(title))
            return False
        else:
            logger.error('Track "{0}" already exists! Exiting... (run again with -c to continue)'.format(title))
            sys.exit(0)
    return True


def record_download_archive(track):
    """
    Write the track_id in the download archive
    """
    global arguments
    archive_fn = arguments.get('--download-archive')
    try:
        with open(archive_fn, 'a', encoding='utf-8') as file:
            file.write('{0}'.format(track['id'])+'\n')
    except IOError as ioe:
        logger.error('Error trying to write to download archive...')
        logger.debug(ioe)


<<<<<<< HEAD
def in_download_archive(track):
    """
    Return True if a track_id exists in the download archive
    """
    global arguments
    archive_fn = arguments.get('--download-archive')
    try:
        with open(archive_fn, 'a+', encoding='utf-8') as file:
            logger.debug('Contents of {0}:'.format(archive_fn))
            file.seek(0)
            track_id = '{0}'.format(track['id'])
            for line in file:
                logger.debug('"'+line.strip()+'"')
                if line.strip() == track_id:
                    return True
                else:
                    logger.debug('"{0}" is apparently != "{1}"'.format(line.strip(), track['id']))
    except IOError as ioe:
        logger.error('Error trying to read download archive...')
        logger.debug(ioe)
    return False


=======
>>>>>>> 0134b48f
def set_metadata(track, filename, album=None):
    """
    Sets the mp3 file metadata using the Python module Mutagen
    """
    logger.info('Setting tags...')
    artwork_url = track['artwork_url']
    user = track['user']
    if not artwork_url:
        artwork_url = user['avatar_url']
    artwork_url = artwork_url.replace('large', 't500x500')
    response = requests.get(artwork_url, stream=True)
    with tempfile.NamedTemporaryFile() as out_file:
        shutil.copyfileobj(response.raw, out_file)
        out_file.seek(0)

        track_date = datetime.strptime(track['created_at'], "%Y/%m/%d %H:%M:%S %z")
        logger.debug('Extracting date: {0} {1}'.format(track['created_at'], track_date))
        track_year = track_date.strftime("%Y")
        track_day_month = track_date.strftime("%d%m")

        audio = mutagen.File(filename)
        audio['TIT2'] = mutagen.id3.TIT2(encoding=3, text=track['title'])
        audio['TPE1'] = mutagen.id3.TPE1(encoding=3, text=user['username'])
        audio['TCON'] = mutagen.id3.TCON(encoding=3, text=track['genre'])
        audio['COMM'] = mutagen.id3.COMM(encoding=3, lang=u'ENG', text=track['description'])
        audio['TYER'] = mutagen.id3.TYER(encoding=3, text=track_year)
        audio['TDAT'] = mutagen.id3.TDAT(encoding=3, text=track_day_month)
        audio['WOAS'] = mutagen.id3.WOAS(url=track['permalink_url'])

        if album:
            audio['TALB'] = mutagen.id3.TALB(encoding=3, text=album)
        if artwork_url:
            audio['APIC'] = mutagen.id3.APIC(
                encoding=3, mime='image/jpeg', type=3, desc='Cover',
                data=out_file.read()
                )
        else:
            logger.error('Artwork can not be set.')
    audio.save(v2_version=3)


def signal_handler(signal, frame):
    """
    Handle keyboard interrupt
    """
    logger.info('\nGood bye!')
    sys.exit(0)

if __name__ == '__main__':
    main()<|MERGE_RESOLUTION|>--- conflicted
+++ resolved
@@ -206,11 +206,7 @@
 
 def get_item(track_url, client_id=CLIENT_ID):
     """
-<<<<<<< HEAD
     Fetches SoundCloud metadata for a track or playlist
-=======
-    Fetches metadata for a track or playlist
->>>>>>> 0134b48f
     """
     try:
         item_url = url['resolve'].format(track_url)
@@ -299,10 +295,6 @@
         if not f in fileToKeep:
             os.remove(f)
 
-<<<<<<< HEAD
-
-=======
->>>>>>> 0134b48f
 def get_track_info(track_id):
     """
     Fetches track info from Soundcloud, given a track_id
@@ -488,7 +480,6 @@
         logging.info('{0} too large, skipping'.format(title))
         return
 
-<<<<<<< HEAD
     with temp as f:
         for chunk in progress.bar(
             r.iter_content(chunk_size=1024),
@@ -508,27 +499,6 @@
             logger.debug(e)
     else:
         logger.error("This type of audio doesn't support tagging...")
-=======
-        with temp as f:
-            for chunk in progress.bar(
-                r.iter_content(chunk_size=1024),
-                expected_size=(total_length/1024) + 1,
-                hide=True if arguments["--hide-progress"] else False
-            ):
-                if chunk:
-                    f.write(chunk)
-                    f.flush()
-
-        shutil.move(temp.name, os.path.join(os.getcwd(), filename))
-        if filename.endswith('.mp3') or filename.endswith('.m4a'):
-            try:
-                set_metadata(track, filename, playlist_name)
-            except Exception as e:
-                logger.error('Error trying to set the tags...')
-                logger.debug(e)
-        else:
-            logger.error("This type of audio doesn't support tagging...")
->>>>>>> 0134b48f
 
     # Try to change the real creation date
     created_at = track['created_at']
@@ -575,8 +545,6 @@
         logger.error('Error trying to write to download archive...')
         logger.debug(ioe)
 
-
-<<<<<<< HEAD
 def in_download_archive(track):
     """
     Return True if a track_id exists in the download archive
@@ -599,9 +567,6 @@
         logger.debug(ioe)
     return False
 
-
-=======
->>>>>>> 0134b48f
 def set_metadata(track, filename, album=None):
     """
     Sets the mp3 file metadata using the Python module Mutagen
